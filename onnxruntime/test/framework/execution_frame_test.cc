// Copyright (c) Microsoft Corporation. All rights reserved.
// Licensed under the MIT License.

#include "core/common/span_utils.h"
#include "core/framework/execution_frame.h"
#include "core/framework/op_kernel.h"
#include "core/framework/session_state.h"
#include "core/graph/model.h"
#include "core/providers/cpu/cpu_execution_provider.h"
#include "core/session/inference_session.h"
#include "test_utils.h"
#include "test/test_environment.h"
#include "test/framework/TestAllocatorManager.h"
#include "test/util/include/inference_session_wrapper.h"
#include "asserts.h"
#include "gtest/gtest.h"
#include "gmock/gmock.h"

#ifdef ENABLE_TRAINING
#include "core/session/IOBinding.h"
#include "orttraining/core/agent/training_agent.h"
#endif

using namespace ONNX_NAMESPACE;
using namespace std;

namespace onnxruntime {
namespace test {
typedef std::vector<onnxruntime::NodeArg*> ArgMap;

std::unique_ptr<IExecutionProvider> CreateCPUExecutionProvider() {
  CPUExecutionProviderInfo info;
  return std::make_unique<CPUExecutionProvider>(info);
}

class ExecutionFrameTest : public ::testing::Test {
 protected:
  concurrency::ThreadPool tp_;
  ExecutionFrameTest() : tp_(&onnxruntime::Env::Default(), ThreadOptions(), ORT_TSTR("ExecutionFrameTest"), 2, true) {
  }
};

TEST_F(ExecutionFrameTest, TensorAllocationTest) {
  onnxruntime::Model model("test", false, ModelMetaData(), PathString(), IOnnxRuntimeOpSchemaRegistryList(), {{kOnnxDomain, 12}}, {}, DefaultLoggingManager().DefaultLogger());
  onnxruntime::Graph& graph = model.MainGraph();
  TypeProto tensor_float;
  tensor_float.mutable_tensor_type()->set_elem_type(TensorProto_DataType_FLOAT);
  onnxruntime::NodeArg input_def("X", &tensor_float), output_def("Y", &tensor_float);

  onnxruntime::Node* node = &graph.AddNode("node1", "Relu", "Relu operator", ArgMap{&input_def}, ArgMap{&output_def});
  node->SetExecutionProviderType(kCpuExecutionProvider);
  ASSERT_STATUS_OK(graph.Resolve());

  auto cpu_xp = CreateCPUExecutionProvider();
  auto xp_typ = cpu_xp->Type();
  ExecutionProviders execution_providers;
  ASSERT_STATUS_OK(execution_providers.Add(xp_typ, std::move(cpu_xp)));
  KernelRegistryManager kernel_registry_manager;
  ASSERT_STATUS_OK(kernel_registry_manager.RegisterKernels(execution_providers));

  DataTransferManager dtm;
  profiling::Profiler profiler;
  SessionState state(graph, execution_providers, true, &tp_, nullptr, dtm,
                     DefaultLoggingManager().DefaultLogger(), profiler);

  node->SetExecutionProviderType(xp_typ);

  ASSERT_STATUS_OK(state.FinalizeSessionState(ORT_TSTR(""), kernel_registry_manager));

  vector<OrtValue> outputs;
  ExecutionFrame frame({}, {}, {}, outputs, {}, state, nullptr);

  int start_index = frame.GetNodeOffset(node->Index());
  ASSERT_EQ(start_index, 0);

  TensorShape shape(std::vector<int64_t>{2, 3});
  OrtValue& mlvalue0 = *frame.GetMutableNodeInputOrOutputMLValue(start_index);
  const auto& memory_info = execution_providers.Get(xp_typ)->GetAllocator(0, OrtMemTypeDefault)->Info();
  ASSERT_STATUS_OK(frame.AllocateMLValueTensorSelfOwnBuffer(mlvalue0, start_index, DataTypeImpl::GetType<float>(),
                                                            memory_info, shape));

  OrtValue* p_ml_value = frame.GetMutableNodeInputOrOutputMLValue(0);
  ASSERT_TRUE(p_ml_value != nullptr);
  Tensor* p_tensor = p_ml_value->GetMutable<Tensor>();
  ASSERT_TRUE(p_tensor != nullptr);
  ASSERT_EQ(p_tensor->Shape(), shape);
  ASSERT_EQ(p_tensor->DataType(), DataTypeImpl::GetType<float>());

  //test share memory from tensor
  TensorShape shape2(std::vector<int64_t>{3, 2});
  OrtValue& mlvalue1 = *frame.GetMutableNodeInputOrOutputMLValue(start_index + 1);
  ASSERT_STATUS_OK(frame.AllocateMLValueTensorPreAllocateBuffer(mlvalue1,
                                                                start_index,
                                                                DataTypeImpl::GetType<float>(),
                                                                p_tensor->Location(),
                                                                shape2));

  const OrtValue* p_ml_value_const = frame.GetNodeInputOrOutputMLValue(1);
  auto tensor2 = p_ml_value_const ? &(p_ml_value_const->Get<Tensor>()) : nullptr;
  ASSERT_TRUE(tensor2);
  ASSERT_EQ(tensor2->Shape(), shape2);
  ASSERT_EQ(tensor2->template Data<float>(), p_tensor->template Data<float>());
}

TEST_F(ExecutionFrameTest, OutputShapeValidationTest) {
  onnxruntime::Model model("test", false, ModelMetaData(), PathString(), IOnnxRuntimeOpSchemaRegistryList(),
                           {{kOnnxDomain, 12}}, {}, DefaultLoggingManager().DefaultLogger());
  onnxruntime::Graph& graph = model.MainGraph();
  TypeProto tensor_float;
  tensor_float.mutable_tensor_type()->set_elem_type(TensorProto_DataType_FLOAT);
  onnxruntime::NodeArg input_def("X", &tensor_float), output_def("Y", &tensor_float);

  onnx::TensorShapeProto new_shape;
  new_shape.add_dim()->set_dim_value(2);
  new_shape.add_dim()->set_dim_value(3);
  output_def.SetShape(new_shape);

  onnxruntime::Node* node = &graph.AddNode("node1", "Relu", "Relu operator", ArgMap{&input_def}, ArgMap{&output_def});
  node->SetExecutionProviderType(kCpuExecutionProvider);
  ASSERT_STATUS_OK(graph.Resolve());

  auto cpu_xp = CreateCPUExecutionProvider();
  auto xp_typ = cpu_xp->Type();
  ExecutionProviders execution_providers;
  ASSERT_STATUS_OK(execution_providers.Add(xp_typ, std::move(cpu_xp)));
  KernelRegistryManager kernel_registry_manager;
  ASSERT_STATUS_OK(kernel_registry_manager.RegisterKernels(execution_providers));

  DataTransferManager dtm;
  profiling::Profiler profiler;
  SessionState state(graph, execution_providers, true, &tp_, nullptr, dtm,
                     DefaultLoggingManager().DefaultLogger(), profiler);

  node->SetExecutionProviderType(xp_typ);

  ASSERT_STATUS_OK(state.FinalizeSessionState(ORT_TSTR(""), kernel_registry_manager));

  vector<OrtValue> outputs;
  ExecutionFrame frame({}, {}, {}, outputs, {}, state, nullptr);

  int start_index = frame.GetNodeOffset(node->Index());
  ASSERT_EQ(start_index, 0);
  TensorShape actual_shape_same_as_input(std::vector<int64_t>{2, 3});
  TensorShape actual_shape_diff_from_input(std::vector<int64_t>{2, 9});

  OrtValue* p_ml_value = frame.GetMutableNodeInputOrOutputMLValue(0);
  ASSERT_TRUE(p_ml_value != nullptr);

  // Calling the method with correct shape. It should work without any warnings.
  ASSERT_STATUS_OK(frame.GetOrCreateNodeOutputMLValue(int(node->Index()), 1, &actual_shape_same_as_input, p_ml_value, *node));

  ASSERT_STATUS_OK(frame.ReleaseMLValue(1));
  // Calling the method with in-correct shape. It should work but this time it should display a warning message.
  ASSERT_STATUS_OK(frame.GetOrCreateNodeOutputMLValue(int(node->Index()), 1, &actual_shape_diff_from_input, p_ml_value, *node));
}

TEST_F(ExecutionFrameTest, FeedInDataTest) {
  onnxruntime::Model model("test", false, ModelMetaData(), PathString(), IOnnxRuntimeOpSchemaRegistryList(),
                           std::unordered_map<std::string, int>{{"", 10}}, {},
                           DefaultLoggingManager().DefaultLogger());
  onnxruntime::Graph& graph = model.MainGraph();
  TypeProto tensor_float;
  tensor_float.mutable_tensor_type()->set_elem_type(TensorProto_DataType_FLOAT);
  onnxruntime::NodeArg input_def("X", &tensor_float), output_def("Y", &tensor_float);

  graph.AddNode("node1", "Clip", "Clip operator", ArgMap{&input_def}, ArgMap{&output_def})
      .SetExecutionProviderType(kCpuExecutionProvider);
  ASSERT_STATUS_OK(graph.Resolve());
  auto element_type = DataTypeImpl::GetType<float>();
  TensorShape shape({3, 2});
  std::vector<float> fdata(static_cast<size_t>(shape.Size()));
  //create fake ml value with owned buffer.
  OrtMemoryInfo cpuinfo(kCpuExecutionProvider, OrtDeviceAllocator);
  OrtValue value;
  Tensor::InitOrtValue(element_type, shape, fdata.data(), cpuinfo, value);

  auto cpu_xp = CreateCPUExecutionProvider();
  auto xp_typ = cpu_xp->Type();

  KernelRegistryManager kernel_registry_manager;
  ExecutionProviders execution_providers;
  ASSERT_STATUS_OK(execution_providers.Add(xp_typ, std::move(cpu_xp)));
  ASSERT_STATUS_OK(kernel_registry_manager.RegisterKernels(execution_providers));

  DataTransferManager dtm;
  profiling::Profiler profiler;
  SessionState state(graph, execution_providers, true, &tp_, nullptr, dtm,
                     DefaultLoggingManager().DefaultLogger(), profiler);

  ASSERT_STATUS_OK(state.FinalizeSessionState(ORT_TSTR(""), kernel_registry_manager));

  const OrtValueNameIdxMap& mlvalue_name_idx_map = state.GetOrtValueNameIdxMap();
  int x_idx = -1, y_idx = -1;
  ASSERT_TRUE(mlvalue_name_idx_map.GetIdx("X", x_idx).IsOK());
  ASSERT_TRUE(mlvalue_name_idx_map.GetIdx("Y", y_idx).IsOK());

  vector<OrtValue> outputs;
  ExecutionFrame frame({x_idx}, {value}, {y_idx}, outputs, {}, state, nullptr);

  OrtValue* p_ml_value = frame.GetMutableNodeInputOrOutputMLValue(0);
  Tensor* p_tensor_arg_0 = p_ml_value ? p_ml_value->GetMutable<Tensor>() : nullptr;
  ASSERT_TRUE(p_tensor_arg_0);
  ASSERT_EQ(p_tensor_arg_0->Shape(), shape);
  ASSERT_EQ(p_tensor_arg_0->DataType(), DataTypeImpl::GetType<float>());
  ASSERT_EQ(p_tensor_arg_0->MutableData<float>(), value.GetMutable<Tensor>()->MutableData<float>());
}

TEST_F(ExecutionFrameTest, MemPatternTest) {
  auto cpu_xp = CreateCPUExecutionProvider();
  auto xp_type = cpu_xp->Type();
  std::unordered_map<std::string, int> domain_to_version;
  domain_to_version[onnxruntime::kOnnxDomain] = 7;
  onnxruntime::Model model("test", true, ModelMetaData(), PathString(), IOnnxRuntimeOpSchemaRegistryList(),
                           domain_to_version, {}, DefaultLoggingManager().DefaultLogger());
  onnxruntime::Graph& graph = model.MainGraph();
  TypeProto tensor_float;
  tensor_float.mutable_tensor_type()->set_elem_type(TensorProto_DataType_FLOAT);
  onnxruntime::NodeArg input_def1("X1", &tensor_float),
      input_def2("X2", &tensor_float),
      input_def3("X3", &tensor_float),
      gemm1_out_def("T1", &tensor_float),
      gemm2_out_def("T2", &tensor_float),
      clip_out_def("T3", &tensor_float);

  graph.AddNode("node1", "MatMul", "gemm1", ArgMap{&input_def1, &input_def2}, ArgMap{&gemm1_out_def})
      .SetExecutionProviderType(xp_type);
  graph.AddNode("node2", "MatMul", "gemm2", ArgMap{&gemm1_out_def, &input_def3}, ArgMap{&gemm2_out_def})
      .SetExecutionProviderType(xp_type);
  graph.AddNode("node3", "Clip", "clip1", ArgMap{&gemm2_out_def}, ArgMap{&clip_out_def})
      .SetExecutionProviderType(xp_type);

  ASSERT_STATUS_OK(graph.Resolve());

  KernelRegistryManager kernel_registry_manager;

  ExecutionProviders execution_providers;
  ASSERT_STATUS_OK(execution_providers.Add(xp_type, std::move(cpu_xp)));
  ASSERT_STATUS_OK(kernel_registry_manager.RegisterKernels(execution_providers));
  //1. prepare input

  DataTransferManager dtm;
  profiling::Profiler profiler;
  SessionState state(graph, execution_providers, true, &tp_, nullptr, dtm,
                     DefaultLoggingManager().DefaultLogger(), profiler);

  ASSERT_STATUS_OK(state.FinalizeSessionState(ORT_TSTR(""), kernel_registry_manager));

  const OrtValueNameIdxMap& mlvalue_name_idx_map(state.GetOrtValueNameIdxMap());

  int x1_idx = -1, x2_idx = -1, x3_idx = -1;
  int t1_idx = -1, t2_idx = -1, t3_idx = -1;
  ASSERT_TRUE(mlvalue_name_idx_map.GetIdx("X1", x1_idx).IsOK());
  ASSERT_TRUE(mlvalue_name_idx_map.GetIdx("X2", x2_idx).IsOK());
  ASSERT_TRUE(mlvalue_name_idx_map.GetIdx("X3", x3_idx).IsOK());

  ASSERT_TRUE(mlvalue_name_idx_map.GetIdx("T1", t1_idx).IsOK());
  ASSERT_TRUE(mlvalue_name_idx_map.GetIdx("T2", t2_idx).IsOK());
  ASSERT_TRUE(mlvalue_name_idx_map.GetIdx("T3", t3_idx).IsOK());

  auto cpu_allocator = execution_providers.Get(xp_type)->GetAllocator(0, OrtMemTypeDefault);

  OrtValue v1, v2, v3;
  CreateMLValue<float>(cpu_allocator,
                       std::vector<int64_t>{1, 2},
                       std::vector<float>{1.0f, 1.0f}, &v1);
  CreateMLValue<float>(cpu_allocator,
                       std::vector<int64_t>{2, 2},
                       std::vector<float>(4, 1.0f), &v2);
  CreateMLValue<float>(cpu_allocator,
                       std::vector<int64_t>{2, 3},
                       std::vector<float>(6, 1.0f), &v3);

<<<<<<< HEAD
  vector<OrtValue> outputs;
  ExecutionFrame frame({x1_idx, x2_idx, x3_idx}, {v1, v2, v3}, {t3_idx}, outputs, {}, state, nullptr);
=======
  std::vector<OrtValue> outputs;
  ExecutionFrame frame(AsSpan({x1_idx, x2_idx, x3_idx}), AsSpan({v1, v2, v3}), {t3_idx}, outputs, {}, state);
>>>>>>> 173bcdbc

  OrtValue& mlvalue3 = *frame.GetMutableNodeInputOrOutputMLValue(3);
  OrtValue& mlvalue4 = *frame.GetMutableNodeInputOrOutputMLValue(4);
  OrtValue& mlvalue5 = *frame.GetMutableNodeInputOrOutputMLValue(5);

  ASSERT_STATUS_OK(frame.AllocateMLValueTensorSelfOwnBuffer(mlvalue3, 3,
                                                            DataTypeImpl::GetType<float>(),
                                                            cpu_allocator->Info(),
                                                            TensorShape(std::vector<int64_t>{2, 2})));

  ASSERT_STATUS_OK(frame.AllocateMLValueTensorSelfOwnBuffer(mlvalue4, 4,
                                                            DataTypeImpl::GetType<float>(),
                                                            cpu_allocator->Info(),
                                                            TensorShape(std::vector<int64_t>{2, 3})));

  ASSERT_STATUS_OK(frame.AllocateMLValueTensorSelfOwnBuffer(mlvalue5, 5,
                                                            DataTypeImpl::GetType<float>(),
                                                            cpu_allocator->Info(),
                                                            TensorShape(std::vector<int64_t>{2, 3})));
  MemoryPatternGroup pattern;
  ASSERT_STATUS_OK(frame.GeneratePatterns(pattern));

  ASSERT_EQ(pattern.patterns.size(), pattern.locations.size());
  ASSERT_EQ(pattern.patterns.size(), 1u);
  auto p = pattern.GetPatterns(cpu_allocator->Info());
  ASSERT_EQ(p->PeakSize(), 2u * kAllocAlignment);  // each allocation is kAllocAlignment-byte aligned
  ASSERT_EQ(p->GetBlock(3)->offset_, 0u);
  ASSERT_EQ(p->GetBlock(4)->offset_, kAllocAlignment);
}

#ifdef ENABLE_TRAINING
TEST_F(ExecutionFrameTest, MemPatternWithExternalOutputsTest) {
  auto cpu_xp = CreateCPUExecutionProvider();
  auto xp_type = cpu_xp->Type();
  std::unordered_map<std::string, int> domain_to_version;
  domain_to_version[onnxruntime::kOnnxDomain] = 12;
  domain_to_version[onnxruntime::kMSDomain] = 1;
  onnxruntime::Model model("test", true, ModelMetaData(), PathString(), IOnnxRuntimeOpSchemaRegistryList(),
                           domain_to_version, {}, DefaultLoggingManager().DefaultLogger());
  onnxruntime::Graph& graph = model.MainGraph();
  TypeProto tensor_float;
  tensor_float.mutable_tensor_type()->set_elem_type(TensorProto_DataType_FLOAT);
  onnxruntime::NodeArg input_def("X", &tensor_float), yield_out_def("T", &tensor_float),
      gemm_out_def("Y", &tensor_float);

  ONNX_NAMESPACE::AttributeProto full_shape_outputs;
  const std::string attribute_name = "full_shape_outputs";
  full_shape_outputs.set_name(attribute_name);
  full_shape_outputs.set_type(ONNX_NAMESPACE::AttributeProto::INTS);
  full_shape_outputs.add_ints(static_cast<int64_t>(0));
  NodeAttributes attributes({{attribute_name, full_shape_outputs}});
  graph.AddNode("node1", "YieldOp", "yield", ArgMap{&input_def}, ArgMap{&yield_out_def}, &attributes, kMSDomain)
      .SetExecutionProviderType(xp_type);
  // Add another node after YieldOp as YieldOp should not be graph output.
  graph.AddNode("node2", "MatMul", "gemm1", ArgMap{&yield_out_def, &input_def}, ArgMap{&gemm_out_def})
      .SetExecutionProviderType(xp_type);

  ASSERT_STATUS_OK(graph.Resolve());

  KernelRegistryManager kernel_registry_manager;

  ExecutionProviders execution_providers;
  ASSERT_STATUS_OK(execution_providers.Add(xp_type, std::move(cpu_xp)));
  ASSERT_STATUS_OK(kernel_registry_manager.RegisterKernels(execution_providers));

  DataTransferManager dtm;
  profiling::Profiler profiler;
  SessionState state(graph, execution_providers, true, &tp_, nullptr, dtm, DefaultLoggingManager().DefaultLogger(),
                     profiler);

  ASSERT_STATUS_OK(state.FinalizeSessionState(ORT_TSTR(""), kernel_registry_manager));

  const OrtValueNameIdxMap& mlvalue_name_idx_map(state.GetOrtValueNameIdxMap());

  int x_idx = -1, t_idx = -1, y_idx = -1;
  ASSERT_TRUE(mlvalue_name_idx_map.GetIdx("X", x_idx).IsOK());
  ASSERT_TRUE(mlvalue_name_idx_map.GetIdx("T", t_idx).IsOK());
  ASSERT_TRUE(mlvalue_name_idx_map.GetIdx("Y", y_idx).IsOK());

  auto cpu_allocator = execution_providers.Get(xp_type)->GetAllocator(0, OrtMemTypeDefault);

  OrtValue x_value, t_value;
  CreateMLValue<float>(cpu_allocator, std::vector<int64_t>{2, 2}, std::vector<float>(4, 2.0f), &x_value);
  CreateMLValue<float>(cpu_allocator, std::vector<int64_t>{2, 2}, std::vector<float>(4, 1.0f), &t_value);

  vector<OrtValue> outputs;
  ExecutionFrame frame({x_idx}, {x_value}, {y_idx}, outputs, {}, state, nullptr);

  ASSERT_FALSE(frame.GetMutableNodeInputOrOutputMLValue(t_idx)->IsTensor());
  ASSERT_STATUS_OK(frame.SetOutputMLValue(t_idx, t_value));
  ASSERT_TRUE(frame.GetMutableNodeInputOrOutputMLValue(t_idx)->IsTensor());

  OrtValue& y_value = *frame.GetMutableNodeInputOrOutputMLValue(y_idx);
  ASSERT_STATUS_OK(frame.AllocateMLValueTensorSelfOwnBuffer(
      y_value, y_idx, DataTypeImpl::GetType<float>(), cpu_allocator->Info(), TensorShape(std::vector<int64_t>{2, 2})));

  MemoryPatternGroup pattern;
  ASSERT_STATUS_OK(frame.GeneratePatterns(pattern));

  ASSERT_EQ(pattern.patterns.size(), pattern.locations.size());
  ASSERT_EQ(pattern.patterns.size(), 1u);
  auto p = pattern.GetPatterns(cpu_allocator->Info());
  ASSERT_EQ(p->PeakSize(), 0u);  // Peak size is 0.
}
#endif

TEST(ExecutionFrameTestWithoutSessionState, BadModelInvalidDimParamUsage) {
  // load model with 2 Scan ops that both incorrectly use shapes of { 'None', 'None' } for their outputs.
  // as 'None' is not a special value it's treated as a variable name, leading to a runtime error when we
  // attempt to re-use the output from the first Scan node for the second. validate we detect this and error out.
  SessionOptions so;
  so.session_logid = "BadModelInvalidDimParamUsage";

  InferenceSession session_object{so, GetEnvironment()};
  ASSERT_STATUS_OK(session_object.Load("testdata/invalid_dim_param_value_repetition.onnx"));
  ASSERT_STATUS_OK(session_object.Initialize());

  std::vector<int64_t> dims_X = {10, 6};
  std::vector<float> values_X;
  values_X.reserve(60);
  for (int i = 0; i < 60; ++i) {
    values_X.push_back(float(i));
  }

  OrtValue ml_value;
  CreateMLValue<float>(TestCPUExecutionProvider()->GetAllocator(0, OrtMemTypeDefault), dims_X, values_X, &ml_value);
  NameMLValMap feeds;
  feeds.insert(std::make_pair("X", ml_value));

  // prepare outputs
  std::vector<std::string> output_names;
  output_names.push_back("Y");
  std::vector<OrtValue> fetches;

  // Now run
  RunOptions run_options;
  auto st = session_object.Run(run_options, feeds, output_names, &fetches);

  EXPECT_FALSE(st.IsOK()) << st;
  EXPECT_THAT(st.ErrorMessage(), testing::HasSubstr("Shape mismatch attempting to re-use buffer."));
}

// Test that when an initializer is a graph output it is handled correctly
TEST(ExecutionFrameTestInit, InitializerAsOutput) {
  const std::vector<float> expected{
      1.764052391052246f, 0.40015721321105957f, 0.978738009929657f, 2.2408931255340576f, 1.8675580024719238f,
      -0.9772778749465942f, 0.9500884413719177f, -0.15135720372200012f, -0.10321885347366333f, 0.4105985164642334f,
      0.14404356479644775f, 1.4542734622955322f, 0.7610377073287964f, 0.12167501449584961f, 0.44386324286460876f,
      0.3336743414402008f, 1.4940791130065918f, -0.2051582634449005f, 0.3130677044391632f, -0.8540957570075989f,
      -2.5529897212982178f, 0.653618574142456f, 0.8644362092018127f, -0.7421650290489197f, 2.269754648208618f};

  SessionOptions so;

  // test if pre-allocated fetch is provided the initializer values are copied into that buffer
  {
    InferenceSession session(so, GetEnvironment());
    ASSERT_STATUS_OK(session.Load(ORT_TSTR("testdata/initializer_as_output.onnx")));
    ASSERT_STATUS_OK(session.Initialize());

    auto allocator = test::AllocatorManager::Instance().GetAllocator(CPU);
    std::vector<OrtValue> results;
    results.resize(1);
    Tensor::InitOrtValue(DataTypeImpl::GetType<float>(), TensorShape({5, 5}), std::move(allocator), results[0]);

    const void* orig_buffer = results[0].Get<Tensor>().DataRaw();

    RunOptions ro;
    ASSERT_STATUS_OK(session.Run(ro, {}, {}, {"values"}, &results, nullptr));

    EXPECT_EQ(results[0].Get<Tensor>().DataRaw(), orig_buffer);
    EXPECT_THAT(results[0].Get<Tensor>().DataAsSpan<float>(), ::testing::ContainerEq(gsl::make_span(expected)));
  }

  // test that if no pre-allocated fetch is provided a new OrtValue is allocated for the results
  {
    InferenceSessionWrapper session(so, GetEnvironment());
    ASSERT_STATUS_OK(session.Load(ORT_TSTR("testdata/initializer_as_output.onnx")));
    ASSERT_STATUS_OK(session.Initialize());

    std::vector<OrtValue> results;
    RunOptions ro;
    ASSERT_STATUS_OK(session.Run(ro, {}, {}, {"values"}, &results, nullptr));

    // output buffer should not be the same as the initializer in SessionState
    const auto& initializers = session.GetSessionState().GetInitializedTensors();
    EXPECT_NE(results[0].Get<Tensor>().DataRaw(), initializers.at(0).Get<Tensor>().DataRaw());
    EXPECT_THAT(results[0].Get<Tensor>().DataAsSpan<float>(), ::testing::ContainerEq(gsl::make_span(expected)));
  }
}

#if !defined(DISABLE_SPARSE_TENSORS)
TEST(ExecutionFrameTestInit, SparseInitializerAsOutput) {

  const std::vector<int64_t> dense_shape{3, 3};
  std::vector<float> dense_data = {
      0, 0, 1.764052391052246f,
      0.40015721321105957f, 0, 0.978738009929657f,
      0, 0, 0};

  const std::vector<float> expected_values = {1.764052391052246f, 0.40015721321105957f, 0.978738009929657f};
  const std::vector<int64_t> expected_linear_indices = {2, 3, 5};

  //sparse_initializer_as_output.onnx
  SessionOptions so;

  // test if pre-allocated fetch is provided the initializer values are copied into that buffer
  {
    InferenceSession session(so, GetEnvironment());
    ASSERT_STATUS_OK(session.Load(ORT_TSTR("testdata/sparse_initializer_as_output.onnx")));
    ASSERT_STATUS_OK(session.Initialize());

    auto allocator = test::AllocatorManager::Instance().GetAllocator(CPU);
    auto p_tensor = std::make_unique<SparseTensor>();

    std::vector<OrtValue> results;
    results.resize(1);
    auto ml_type = DataTypeImpl::GetType<SparseTensor>();
    results[0].Init(p_tensor.release(), ml_type, ml_type->GetDeleteFunc());
    RunOptions ro;
    ASSERT_STATUS_OK(session.Run(ro, {}, {}, {"values"}, &results, nullptr));

    ASSERT_TRUE(results[0].IsAllocated());
    ASSERT_TRUE(results[0].IsSparseTensor());
    const SparseTensor& result = results[0].Get<SparseTensor>();
    ASSERT_EQ(result.DataType(), DataTypeImpl::GetType<float>());
    EXPECT_THAT(result.DenseShape().GetDims(), ::testing::ContainerEq(gsl::make_span(dense_shape)));
    ASSERT_EQ(result.NumValues(), 3U);
    EXPECT_THAT(result.Values().DataAsSpan<float>(), ::testing::ContainerEq(gsl::make_span(expected_values)));
    auto coo_view = result.AsCoo();
    EXPECT_THAT(coo_view.Indices().DataAsSpan<int64_t>(), ::testing::ContainerEq(gsl::make_span(expected_linear_indices)));
  }
}
#endif // !defined(DISABLE_SPARSE_TENSORS)

}  // namespace test
}  // namespace onnxruntime<|MERGE_RESOLUTION|>--- conflicted
+++ resolved
@@ -270,13 +270,8 @@
                        std::vector<int64_t>{2, 3},
                        std::vector<float>(6, 1.0f), &v3);
 
-<<<<<<< HEAD
-  vector<OrtValue> outputs;
-  ExecutionFrame frame({x1_idx, x2_idx, x3_idx}, {v1, v2, v3}, {t3_idx}, outputs, {}, state, nullptr);
-=======
   std::vector<OrtValue> outputs;
-  ExecutionFrame frame(AsSpan({x1_idx, x2_idx, x3_idx}), AsSpan({v1, v2, v3}), {t3_idx}, outputs, {}, state);
->>>>>>> 173bcdbc
+  ExecutionFrame frame(AsSpan({x1_idx, x2_idx, x3_idx}), AsSpan({v1, v2, v3}), {t3_idx}, outputs, {}, state, nullptr);
 
   OrtValue& mlvalue3 = *frame.GetMutableNodeInputOrOutputMLValue(3);
   OrtValue& mlvalue4 = *frame.GetMutableNodeInputOrOutputMLValue(4);
