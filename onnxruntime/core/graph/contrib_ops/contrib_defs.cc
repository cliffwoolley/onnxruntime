// Copyright (c) Microsoft Corporation. All rights reserved.
// Licensed under the MIT License.
#include "core/graph/contrib_ops/contrib_defs.h"

#include <cmath>
#if !defined(ORT_MINIMAL_BUILD)
#include "onnx/defs/schema.h"
#else
#include "onnx/defs/data_type_utils.h"
#endif
#include "onnx/defs/shape_inference.h"
#include "onnx/defs/tensor_proto_util.h"

#include "core/framework/tensorprotoutils.h"
#include "core/graph/constants.h"
#include "core/graph/contrib_ops/attn_lstm_schema_defs.h"
#include "core/graph/contrib_ops/range_schema_defs.h"
#include "core/graph/op.h"
#include "core/mlas/inc/mlas.h"
#include "core/graph/signal_ops/signal_defs.h"
#include "core/graph/contrib_ops/onnx_function_util.h"
#include "onnx/defs/function.h"

namespace ONNX_NAMESPACE {
void convPoolShapeInference(
    ONNX_NAMESPACE::InferenceContext& ctx,
    bool use_dilation, bool require_kernel_shape,
    int input1Idx,
    int input2Idx);
void matmulShapeInference(
    ONNX_NAMESPACE::InferenceContext& ctx,
    int input1Idx,
    int input2Idx);

void convTransposeWithDynamicPadsShapeInference(InferenceContext& ctx) {
  propagateElemTypeFromInputToOutput(ctx, 0, 0);

  // we need at least two inputs to have a shape for this inference.
  if (!hasNInputShapes(ctx, 2)) {
    return;
  }

  int64_t group = getAttribute(ctx, "group", 1);

  auto input_shape = ctx.getInputType(0)->tensor_type().shape();
  if (input_shape.dim_size() < 2) {
    return;  // Input tensor should have at least two dimensions.
  }

  // first dim is the batch axis and the next is the number of channels.
  size_t n_input_dims = static_cast<size_t>(input_shape.dim_size() - size_t{2});

  std::vector<int64_t> dilations;
  if (getRepeatedAttribute(ctx, "dilations", dilations)) {
    if (dilations.size() != n_input_dims) {
      return;
    }
  } else {
    dilations.assign(n_input_dims, 1);
  }

  std::vector<int64_t> strides;
  if (getRepeatedAttribute(ctx, "strides", strides)) {
    if (strides.size() != n_input_dims) {
      return;
    }
  } else {
    strides.assign(n_input_dims, 1);
  }

  std::vector<int64_t> kernel_shape;
  if (getRepeatedAttribute(ctx, "kernel_shape", kernel_shape)) {
    if (kernel_shape.size() != n_input_dims) {
      return;
    }
  } else {
    auto second_input_shape = ctx.getInputType(1)->tensor_type().shape();
    for (int i = 2; i < second_input_shape.dim_size(); ++i) {
      if (!second_input_shape.dim(i).has_dim_value()) {
        return;
      }
      kernel_shape.push_back(second_input_shape.dim(i).dim_value());
    }
  }

  std::vector<int64_t> effective_kernel_shape = kernel_shape;
  for (int i = 0; i < static_cast<int>(kernel_shape.size()); i++) {
    // accounting for dilation, how big is the kernel in this dimension
    effective_kernel_shape[i] =
        (effective_kernel_shape[i] - 1) * dilations[i] + 1;
  }

  std::vector<int64_t> pads;

  // Infer output shape if 'pads' tensor is available
  const auto* pads_initializer = ctx.getInputData(2);
  if (nullptr == pads_initializer) {
    return;
  }

  if (pads_initializer->dims_size() != 1 ||
      pads_initializer->data_type() != TensorProto::INT64)
    fail_shape_inference(
        "'pads' input must be a 1D (shape: [2 * n_input_dims]) tensor of type int64");

  pads = ParseData<int64_t>(pads_initializer);

  if (pads.size() != static_cast<size_t>(2 * n_input_dims))
    fail_shape_inference("Pads has incorrect number of values");

  std::vector<int64_t> output_shape;
  bool output_shape_presented = true;
  if (getRepeatedAttribute(ctx, "output_shape", output_shape)) {
    if (output_shape.size() != n_input_dims) {
      return;
    }
  } else {
    output_shape_presented = false;
  }

  std::vector<int64_t> output_padding;
  if (getRepeatedAttribute(ctx, "output_padding", output_padding)) {
    if (output_padding.size() != n_input_dims) {  // Added only to one side.
      return;
    }
  } else {
    output_padding.assign(n_input_dims, 0);
  }

  auto final_output_shape =
      ctx.getOutputType(0)->mutable_tensor_type()->mutable_shape();

  *final_output_shape->add_dim() = input_shape.dim(0);
  *final_output_shape->add_dim() =
      ctx.getInputType(1)->tensor_type().shape().dim(1) *
      group;  // channels should be the second dim of second input multiply
              // group.

  int size_of_output;
  if (output_shape_presented) {
    size_of_output = static_cast<int>(output_shape.size());
    for (int i = 0; i < size_of_output; ++i) {
      if (input_shape.dim(i + 2).has_dim_value()) {
        if (output_shape[i] < input_shape.dim(i + 2).dim_value()) {
          // TODO: throw exception?
          return;  // output shape value cannot be smaller than the input shape
                   // value
        }
      }
      final_output_shape->add_dim()->set_dim_value(output_shape[i]);
    }
    return;
  } else {
    size_of_output = input_shape.dim_size() - 2;
    for (int i = 0; i < size_of_output; ++i) {
      if (input_shape.dim(i + 2).has_dim_value()) {
        int64_t output_shape_dim =
            strides[i] * (input_shape.dim(i + 2).dim_value() - 1) +
            output_padding[i] + effective_kernel_shape[i] - pads[i] -
            pads[i + n_input_dims];
        final_output_shape->add_dim()->set_dim_value(output_shape_dim);
      } else {
        final_output_shape->add_dim();
      }
    }
    return;
  }
}

void embedLayerNormalizationShapeInference(InferenceContext& ctx) {
  propagateElemTypeFromInputToOutput(ctx, 2, 0);
  propagateElemTypeFromInputToOutput(ctx, 0, 1);
  if (!hasInputShape(ctx, 0)) {
    // TODO(kreeger): In this case update the output to (?, ?, hidden_size).
    return;
  }

  auto& input_ids_shape = getInputShape(ctx, 0);
  auto& input_ids_dims = input_ids_shape.dim();

  // Note that both batch size and sequence length could be symbolic.
  // So we only check dimension size here.
  if (input_ids_dims.size() != 2) {
    fail_shape_inference("input_ids shall be 2 dimensions");
  }

  bool has_segment = hasInputShape(ctx, 1);
  if (has_segment) {
    // Ensure that segment_ids has the same shape.
    auto& segment_ids_shape = getInputShape(ctx, 1);
    auto& segment_ids_dims = segment_ids_shape.dim();
    if (segment_ids_dims.size() != 2) {
      fail_shape_inference("segment_ids input shall be 2 dimensions");
    }
  }

  // get hidden_size from the last dimension of embedding
  auto& word_embedding_shape = getInputShape(ctx, 2);
  auto& word_embedding_dims = word_embedding_shape.dim();
  if (word_embedding_dims.size() != 2 ||
      !word_embedding_dims[1].has_dim_value() ||
      word_embedding_shape.dim(1).dim_value() <= 0) {
    fail_shape_inference("word_embedding should have 2 dimensions and dimension size is known.");
  }
  int64_t hidden_size = word_embedding_shape.dim(1).dim_value();

  // Ensure that all embeddings + the gamma/beta tensors have the same hidden_size:
  auto& position_embedding_shape = getInputShape(ctx, 3);
  auto& position_embedding_dims = position_embedding_shape.dim();
  if (position_embedding_dims.size() != 2 ||
      !position_embedding_dims[1].has_dim_value() ||
      position_embedding_shape.dim(1).dim_value() != hidden_size) {
    fail_shape_inference(
        "position_embedding should have 2 dimensions, dimension size known, "
        "and same hidden size as word_embedding.");
  }

  if (has_segment) {
    auto& segment_embedding_shape = getInputShape(ctx, 4);
    auto& segment_embedding_dims = segment_embedding_shape.dim();
    if (segment_embedding_dims.size() != 2 ||
        !segment_embedding_dims[1].has_dim_value() ||
        segment_embedding_shape.dim(1).dim_value() != hidden_size) {
      fail_shape_inference(
          "segment_embedding should have 2 dimensions, dimension size known, "
          "and same hidden size as word_embedding.");
    }
  }

  auto& gamma_shape = getInputShape(ctx, 5);
  auto& gamma_dims = gamma_shape.dim();
  if (gamma_dims.size() != 1 ||
      !gamma_dims[0].has_dim_value() ||
      gamma_shape.dim(0).dim_value() != hidden_size) {
    fail_shape_inference(
        "gamma should have 2 dimension, dimension size known, "
        "and same hidden size as word_embedding.");
  }

  auto& beta_shape = getInputShape(ctx, 6);
  auto& beta_dims = gamma_shape.dim();
  if (beta_dims.size() != 1 ||
      !beta_dims[0].has_dim_value() ||
      beta_shape.dim(0).dim_value() != hidden_size) {
    fail_shape_inference(
        "beta should have 1 dimension, dimension size known, "
        "and same hidden size as word_embedding.");
  }

  // input shape is (batch_size, sequence_length), output shape is (batch_size, sequence_length, hidden_size)
  ONNX_NAMESPACE::TensorShapeProto output_shape;
  *output_shape.add_dim() = input_ids_dims[0];
  *output_shape.add_dim() = input_ids_dims[1];

  output_shape.add_dim();
  output_shape.mutable_dim(2)->set_dim_value(hidden_size);

  updateOutputShape(ctx, 0, output_shape);

  // mask_index shape is (batch_size)
  ONNX_NAMESPACE::TensorShapeProto mask_index_shape;
  *mask_index_shape.add_dim() = input_ids_dims[0];
  updateOutputShape(ctx, 1, mask_index_shape);

  if (ctx.getNumOutputs() > 2) {
    updateOutputShape(ctx, 2, output_shape);
    propagateElemTypeFromInputToOutput(ctx, 0, 2);
  }
}
}  // namespace ONNX_NAMESPACE

namespace onnxruntime {
namespace contrib {
using namespace ONNX_NAMESPACE;
using ONNX_NAMESPACE::AttributeProto;
using ONNX_NAMESPACE::OpSchema;
using ONNX_NAMESPACE::OPTIONAL_VALUE;

void FusedMatMulShapeInference(ONNX_NAMESPACE::InferenceContext& ctx) {
  propagateElemTypeFromInputToOutput(ctx, 0, 0);
  auto transAAttr = ctx.getAttribute("transA");
  bool transa = transAAttr ? static_cast<int>(transAAttr->i()) != 0 : false;
  auto transBAttr = ctx.getAttribute("transB");
  bool transb = transBAttr ? static_cast<int>(transBAttr->i()) != 0 : false;
  auto trans_batch_a_attr = ctx.getAttribute("transBatchA");
  bool trans_batch_a = trans_batch_a_attr ? static_cast<int>(trans_batch_a_attr->i()) != 0 : false;
  auto trans_batch_b_attr = ctx.getAttribute("transBatchB");
  bool trans_batch_b = trans_batch_b_attr ? static_cast<int>(trans_batch_b_attr->i()) != 0 : false;
  int input1Idx = 0;
  int input2Idx = 1;
  if (!hasInputShape(ctx, input1Idx) || !hasInputShape(ctx, input2Idx)) {
    return;
  }

  const auto shape0_raw = getInputShape(ctx, input1Idx);
  const auto shape1_raw = getInputShape(ctx, input2Idx);

  if (shape0_raw.dim_size() == 0 || shape1_raw.dim_size() == 0) {
    fail_shape_inference("Input tensors of wrong rank (0).");
  }

  // numpy transpose on a vector does not change anything.
  if (shape0_raw.dim_size() == 1) {
    transa = false;
  }
  if (shape1_raw.dim_size() == 1) {
    transb = false;
  }

  ONNX_NAMESPACE::TensorShapeProto shape0, shape1;
  auto rank0 = shape0_raw.dim_size();
  if (rank0 == 1) {
    // for vector input, transa does not make impact on the dim.
    shape0 = shape0_raw;
  } else {
    int start = trans_batch_a ? 1 : 0;
    int end = trans_batch_a ? rank0 - 1 : rank0 - 2;
    for (int i = start; i < end; ++i) {
      *shape0.add_dim() = shape0_raw.dim(i);
    }
    *shape0.add_dim() = shape0_raw.dim(transa ? rank0 - 1 : (trans_batch_a ? 0 : rank0 - 2));
    *shape0.add_dim() = shape0_raw.dim(transa ? (trans_batch_a ? 0 : rank0 - 2) : rank0 - 1);
  }

  auto rank1 = shape1_raw.dim_size();
  if (rank1 == 1) {
    // for vector input, transb does not make impact on the dim.
    shape1 = shape1_raw;
  } else {
    int start = trans_batch_b ? 1 : 0;
    int end = trans_batch_b ? rank1 - 1 : rank1 - 2;
    for (int i = start; i < end; ++i) {
      *shape1.add_dim() = shape1_raw.dim(i);
    }
    *shape1.add_dim() = shape1_raw.dim(transb ? rank1 - 1 : (trans_batch_b ? 0 : rank1 - 2));
    *shape1.add_dim() = shape1_raw.dim(transb ? (trans_batch_b ? 0 : rank1 - 2) : rank1 - 1);
  }

  ONNX_NAMESPACE::TensorShapeProto shapeL, shapeR;

  // First promote each shape to at least rank-2. This logic is
  // specific to matmul, not generic broadcasting.
  {
    if (shape0.dim_size() == 1) {
      shapeL.add_dim()->set_dim_value(1);
      *shapeL.add_dim() = shape0.dim(0);
    } else {
      *shapeL.mutable_dim() = shape0.dim();
    }
    if (shape1.dim_size() == 1) {
      *shapeR.add_dim() = shape1.dim(0);
      shapeR.add_dim()->set_dim_value(1);
    } else {
      *shapeR.mutable_dim() = shape1.dim();
    }
  }

  // Check for compatible matrix multiply dimensions
  {
    auto dimL = shapeL.dim(shapeL.dim_size() - 1);
    auto dimR = shapeR.dim(shapeR.dim_size() - 2);
    if (dimL.has_dim_value() && dimR.has_dim_value() &&
        dimL.dim_value() != dimR.dim_value()) {
      fail_shape_inference("Incompatible dimensions for matrix multiplication");
    }
  }

  ONNX_NAMESPACE::TensorShapeProto resultShape;

  // Now call out to generic multidimensional broadcasting for
  // the broadcastable prefixes.
  {
    ONNX_NAMESPACE::TensorShapeProto prefixShapeL, prefixShapeR;
    for (int i = 0; i < shapeL.dim_size() - 2; ++i) {
      *prefixShapeL.add_dim() = shapeL.dim(i);
    }
    for (int i = 0; i < shapeR.dim_size() - 2; ++i) {
      *prefixShapeR.add_dim() = shapeR.dim(i);
    }
    bidirectionalBroadcastShapeInference(
        prefixShapeL, prefixShapeR, resultShape);
  }

  // Back to matmul-specific. Add the trailing dimensions back in.
  {
    if (shape0.dim_size() != 1) {
      *resultShape.add_dim() = shapeL.dim(shapeL.dim_size() - 2);
    }
    if (shape1.dim_size() != 1) {
      *resultShape.add_dim() = shapeR.dim(shapeR.dim_size() - 1);
    }
  }
  updateOutputShape(ctx, 0, resultShape);
}

// input1Idx - sparse matrix
// input2Idx - dense matrix.
// Output is dense
void sparseCompatibleMatmulShapeInference(
    ONNX_NAMESPACE::InferenceContext& ctx,
    int input1Idx,
    int input2Idx) {
  if (!hasInputShape(ctx, input1Idx) || !hasInputShape(ctx, input2Idx)) {
    return;
  }

  const auto shape0 = getInputShape(ctx, input1Idx);
  const auto shape1 = getInputShape(ctx, input2Idx);

  if (shape0.dim_size() == 0 || shape1.dim_size() == 0) {
    fail_shape_inference("Input tensors of wrong rank (0).");
  }

  ONNX_NAMESPACE::TensorShapeProto shapeL, shapeR;

  // First promote each shape to at least rank-2. This logic is
  // specific to matmul, not generic broadcasting.
  {
    if (shape0.dim_size() == 1) {
      shapeL.add_dim()->set_dim_value(1);
      *shapeL.add_dim() = shape0.dim(0);
    } else {
      *shapeL.mutable_dim() = shape0.dim();
    }
    if (shape1.dim_size() == 1) {
      *shapeR.add_dim() = shape1.dim(0);
      shapeR.add_dim()->set_dim_value(1);
    } else {
      *shapeR.mutable_dim() = shape1.dim();
    }
  }

  // Check for compatible matrix multiply dimensions
  {
    auto dimL = shapeL.dim(shapeL.dim_size() - 1);
    auto dimR = shapeR.dim(shapeR.dim_size() - 2);
    if (dimL.has_dim_value() && dimR.has_dim_value() &&
        dimL.dim_value() != dimR.dim_value()) {
      fail_shape_inference("Incompatible dimensions for matrix multiplication");
    }
  }

  ONNX_NAMESPACE::TensorShapeProto resultShape;

  // Now call out to generic multidimensional broadcasting for
  // the broadcastable prefixes.
  {
    ONNX_NAMESPACE::TensorShapeProto prefixShapeL, prefixShapeR;
    for (int i = 0; i < shapeL.dim_size() - 2; ++i) {
      *prefixShapeL.add_dim() = shapeL.dim(i);
    }
    for (int i = 0; i < shapeR.dim_size() - 2; ++i) {
      *prefixShapeR.add_dim() = shapeR.dim(i);
    }
    bidirectionalBroadcastShapeInference(
        prefixShapeL, prefixShapeR, resultShape);
  }

  // Back to matmul-specific. Add the trailing dimensions back in.
  {
    if (shape0.dim_size() != 1) {
      *resultShape.add_dim() = shapeL.dim(shapeL.dim_size() - 2);
    }
    if (shape1.dim_size() != 1) {
      *resultShape.add_dim() = shapeR.dim(shapeR.dim_size() - 1);
    }
  }

  // if the input 2 type was not previously propagate to output
  // we want to make sure that it is the tensor type of input 2
  auto default_tensor_type = ctx.getInputType(input2Idx)->value_case();
  updateOutputShape(ctx, 0, resultShape, default_tensor_type);
}

void AttentionTypeAndShapeInference(ONNX_NAMESPACE::InferenceContext& ctx, int past_input_index) {
  // Type inference
  ONNX_NAMESPACE::propagateElemTypeFromInputToOutput(ctx, 2, 0);
  if (ctx.getNumOutputs() > 1) {
    ONNX_NAMESPACE::propagateElemTypeFromInputToOutput(ctx, 2, 1);
  }

  // Shape inference
  if (hasInputShape(ctx, 0) && hasInputShape(ctx, 2)) {
    auto& input_shape = getInputShape(ctx, 0);
    auto& input_dims = input_shape.dim();
    if (input_dims.size() != 3) {
      fail_shape_inference("Inputs 0 shall be 3 dimensions");
    }

    auto& bias_shape = getInputShape(ctx, 2);
    auto& bias_dims = bias_shape.dim();
    if (bias_dims.size() != 1) {
      fail_shape_inference("Invalid bias shape");
    }

    std::vector<int64_t> qkv_hidden_sizes;
    getRepeatedAttribute(ctx, "qkv_hidden_sizes", qkv_hidden_sizes);

    int64_t output_hidden_size;
    if (qkv_hidden_sizes.size() != 0) {
      if (qkv_hidden_sizes.size() != 3) {
        fail_shape_inference("qkv_hidden_sizes should have 3 elements")
      }
      output_hidden_size = qkv_hidden_sizes[2];
    } else {
      output_hidden_size = bias_shape.dim(0).dim_value() / 3;
    }

    ONNX_NAMESPACE::TensorShapeProto output_shape;
    for (auto& dim : input_dims) {
      *output_shape.add_dim() = dim;
    }

    output_shape.mutable_dim(2)->set_dim_value(output_hidden_size);
    updateOutputShape(ctx, 0, output_shape);

    // TODO does the extra output need any changes?
    if (ctx.getNumOutputs() > 1) {
      if (hasInputShape(ctx, past_input_index)) {
        auto& past_shape = getInputShape(ctx, past_input_index);
        auto& past_dims = past_shape.dim();
        if (past_dims.size() != 5) {
          fail_shape_inference("Inputs 4 shall be 5 dimensions");
        }

        if (past_dims[3].has_dim_value() && input_dims[1].has_dim_value()) {
          auto all_sequence_length = past_shape.dim(3).dim_value() + input_shape.dim(1).dim_value();

          ONNX_NAMESPACE::TensorShapeProto present_shape;
          for (auto& dim : past_dims) {
            *present_shape.add_dim() = dim;
          }
          present_shape.mutable_dim(3)->set_dim_value(all_sequence_length);

          updateOutputShape(ctx, 1, present_shape);
        }
      }
    }
  }
}

void DecoderAttentionTypeAndShapeInference(ONNX_NAMESPACE::InferenceContext& ctx) {
  // Type inference
  ONNX_NAMESPACE::propagateElemTypeFromInputToOutput(ctx, 0, 0);
  if (ctx.getNumOutputs() > 1) {
    ONNX_NAMESPACE::propagateElemTypeFromInputToOutput(ctx, 0, 1);
    ONNX_NAMESPACE::propagateElemTypeFromInputToOutput(ctx, 0, 2);
  }
  // Shape inference
  if (hasInputShape(ctx, 0)) {
    auto& query_shape = getInputShape(ctx, 0);
    updateOutputShape(ctx, 0, query_shape);
  }
  if (ctx.getNumOutputs() > 1) {
    if (hasInputShape(ctx, 6) && hasInputShape(ctx, 7)) {
      auto& cache_shape = getInputShape(ctx, 6);
      auto& cache_dims = cache_shape.dim();
      if (cache_dims.size() != 4) {
        fail_shape_inference("key and value cache shall be 4 dimensions");
      }
      // has_dim_value() will return false if value is dynamic
      if (cache_dims[0].has_dim_value() &&
          cache_dims[1].has_dim_value() &&
          cache_dims[2].has_dim_value() &&
          cache_dims[3].has_dim_value()) {

        ONNX_NAMESPACE::TensorShapeProto new_cache_shape;
        *new_cache_shape.add_dim() = cache_shape.dim(0);
        *new_cache_shape.add_dim() = cache_shape.dim(1);
        new_cache_shape.add_dim();
        *new_cache_shape.add_dim() = cache_shape.dim(3);

        updateOutputShape(ctx, 1, new_cache_shape);
        updateOutputShape(ctx, 2, new_cache_shape);
      }
    }
  }
}

bool ParseScalar(const TensorProto* initializer, int& value) {
  std::vector<int32_t> parsed_data;
  if (initializer->data_type() == TensorProto::INT32) {
    const auto& data = ParseData<int32_t>(initializer);
    parsed_data.insert(parsed_data.end(), data.begin(), data.end());

    if (parsed_data.size() == 1) {
      value = parsed_data[0];
      return true;
    }
  }

  return false;
}

void BeamSearchShapeInference(ONNX_NAMESPACE::InferenceContext& ctx) {
  // Type inference
  ONNX_NAMESPACE::propagateElemTypeFromInputToOutput(ctx, 0, 0);

  if (ctx.getNumOutputs() > 1) {
    // Here we assume that the third output exist only if second output exists.
    ONNX_NAMESPACE::propagateElemTypeFromInputToOutput(ctx, 5, 1);
    if (ctx.getNumOutputs() > 2) {
      ONNX_NAMESPACE::propagateElemTypeFromInputToOutput(ctx, 5, 2);
    }
  }

  // Shape inference
  // input 0 (input_ids) shape: (batch_size, sequence_length)
  // output 0 (sequences) shape: (batch_size, num_return_sequences, max_length)
  // output 1 (sequences_scores) shape: (batch_size, num_return_sequences)
  // output 2 (scores) shape: (max_length - sequence_length, batch_size, num_beams, vocab_size)
  if (!hasInputShape(ctx, 0)) {
    return;
  }
  auto& input_ids_shape = getInputShape(ctx, 0);
  auto& input_ids_dims = input_ids_shape.dim();
  if (input_ids_dims.size() != 2) {
    fail_shape_inference("Inputs 0 shall be 2 dimensions");
  }
  if (!(input_ids_dims[0].has_dim_value() && input_ids_dims[1].has_dim_value())) {
    return;
  }
<<<<<<< HEAD
  
=======

>>>>>>> 7d93498e
  int64_t batch_size = input_ids_dims[0].dim_value();
  int64_t sequence_length = input_ids_dims[1].dim_value();

  const auto max_length = ctx.getInputData(1);
  const auto num_beams = ctx.getInputData(3);
  const auto num_return_sequences = ctx.getInputData(4);
  if (num_beams == nullptr || max_length == nullptr || num_return_sequences == nullptr) {  // not initializer
    return;
  }

  int max_length_value = 0;
  if (!ParseScalar(max_length, max_length_value) || max_length_value <= 0) {
    fail_shape_inference("Failed to parse max_length or it is not positive integer scalar");
  }

  int num_beams_value = 0;
  if (!ParseScalar(num_beams, num_beams_value) || num_beams_value <= 0) {
    fail_shape_inference("Failed to parse num_beams or it is not positive integer scalar");
  }

  int num_return_sequences_value = 0;
  if (!ParseScalar(num_return_sequences, num_return_sequences_value) || num_return_sequences_value <= 0) {
    fail_shape_inference("Failed to parse num_return_sequences or it is not positive integer scalar");
  }

  ONNX_NAMESPACE::TensorShapeProto sequences_shape;
  sequences_shape.add_dim()->set_dim_value(batch_size);
  sequences_shape.add_dim()->set_dim_value(num_return_sequences_value);
  sequences_shape.add_dim()->set_dim_value(max_length_value);
  updateOutputShape(ctx, 0, sequences_shape);

  if (ctx.getNumOutputs() > 1) {
    ONNX_NAMESPACE::TensorShapeProto sequences_scores_shape;
    sequences_shape.add_dim()->set_dim_value(batch_size);
    sequences_shape.add_dim()->set_dim_value(num_return_sequences_value);
    updateOutputShape(ctx, 1, sequences_scores_shape);

    if (ctx.getNumOutputs() > 2) {
      ONNX_NAMESPACE::TensorShapeProto scores_shape;
      scores_shape.add_dim()->set_dim_value(max_length_value - sequence_length);
      scores_shape.add_dim()->set_dim_value(batch_size);
      scores_shape.add_dim()->set_dim_value(num_beams_value);
      scores_shape.add_dim();  // vocab_size is unknown
      updateOutputShape(ctx, 2, scores_shape);
    }
  }
}

void RegisterTextGenerationSchemas() {
  ONNX_CONTRIB_OPERATOR_SCHEMA(BeamSearch)
        .SetDomain(kMSDomain)
        .SinceVersion(1)
        .SetDoc("Beam Search for text generation. Supports GPT-2 decoder.")
        .Attr("eos_token_id", "The id of the end-of-sequence token", AttributeProto::INT)
        .Attr("pad_token_id", "The id of the padding token", AttributeProto::INT)
        .Attr("no_repeat_ngram_size", "no repeat ngrams size", AttributeProto::INT, static_cast<int64_t>(0))
        .Attr("early_stopping", "early stop or not", AttributeProto::INT, static_cast<int64_t>(0))
        .Attr(
            "body",
            "The GPT-2 subgraph with input_ids, position_ids, attention_mask, past_0, past_1, ... as inputs, and logits, present_0, present_1, ... as output",
            AttributeProto::GRAPH)
        .Input(0, "input_ids", "The sequence used as a prompt for the generation. Shape is (batch_size, sequence_length)", "I")
        .Input(1, "max_length", "The maximum length of the sequence to be generated. Shape is (1)", "I")
        .Input(2, "min_length", "The minimum length below which the score of eos_token_id is set to -Inf. Shape is (1)", "I", OpSchema::Optional)
        .Input(3, "num_beams", "Number of beams for beam search. 1 means no beam search. Shape is (1)", "I")
        .Input(4, "num_return_sequences", "The number of returned sequences in the batch. Shape is (1)", "I")
        .Input(5, "temperature", "The value used to module the next token probabilities. Accepts value > 0.0. Shape is (1)", "T")
        .Input(6, "length_penalty",
              "Exponential penalty to the length. Default value 1.0 means no penalty."
              "Value > 1.0 encourages longer sequences, while values < 1.0 produces shorter sequences."
              "Shape is (1,)",
              "T", OpSchema::Optional)
        .Input(7, "repetition_penalty", "The parameter for repetition penalty. Default value 1.0 means no penalty. Accepts value > 0.0. Shape is (1)", "T", OpSchema::Optional)
        .Input(8, "vocab_mask", "Mask of vocabulary. Words that masked with 0 are not allowed to be generated, and 1 is allowed. Shape is (vacab_size)", "M", OpSchema::Optional)
<<<<<<< HEAD
        .Input(9, "prefix_vocab_mask", "Mask of vocabulary for first step. Words that masked with 0 are not allowed to be generated, and 1 is allowed. Shape is (vacab_size)", "M", OpSchema::Optional)
=======
>>>>>>> 7d93498e
        .Output(0, "sequences", "Word IDs of generated sequences. Shape is (batch_size, num_return_sequences, max_sequence_length)", "I")
        .Output(1, "sequences_scores", "Final beam score of the generated sequences. Shape is (batch_size, num_return_sequences)", "T", OpSchema::Optional)
        .Output(2, "scores",
                "Processed beam scores for each vocabulary token at each generation step."
                "Beam scores consisting of log softmax scores for each vocabulary token and sum of log softmax of previously generated tokens in this beam."
                "Shape is (max_length - sequence_length, batch_size, num_beams, vocab_size)",
                "T", OpSchema::Optional)
        .TypeConstraint("T", {"tensor(float)", "tensor(float16)"}, "Constrain input and output types to float tensors.")
        .TypeConstraint("I", {"tensor(int32)"}, "Constrain to integer types")
        .TypeConstraint("M", {"tensor(int32)"}, "Constrain mask to integer types")
        .TypeAndShapeInferenceFunction([](ONNX_NAMESPACE::InferenceContext& ctx) {
          BeamSearchShapeInference(ctx);
        });
}

void RegisterBertSchemas() {
  static const char* Attention_ver1_doc = R"DOC(
Multi-Head Self Attention that can be either unidirectional (like GPT-2) or bidirectional (like BERT).
The mask_index input is optional. Besides raw attention mask with shape (batch_size, past_sequence_length + sequence_length)
or (batch_size, sequence_length, past_sequence_length + sequence_length) with value 0 for masked and 1 otherwise,
we also support other two formats: When input has right-side padding, mask_index is one dimension with shape (batch_size),
where value of each element is the end position, or valid length of actual sequence excluding padding. When input has
left-side padding, mask_index has shape (2 * batch_size), where the values are the exclusive end positions followed by
the inclusive start positions. When unidirectional is 1, and each token only attend to previous tokens. For GPT-2, both past
and present state are optional. Present state could appear in output even when past state is not in input.
)DOC";

  ONNX_CONTRIB_OPERATOR_SCHEMA(Attention)
      .SetDomain(kMSDomain)
      .SinceVersion(1)
      .SetDoc(Attention_ver1_doc)
      .Attr("num_heads", "Number of attention heads", AttributeProto::INT)
      .Attr("unidirectional",
            "Whether every token can only attend to previous tokens. Default value is 0.",
            AttributeProto::INT,
            static_cast<int64_t>(0))
      .Attr("qkv_hidden_sizes",
            "Hidden layer sizes of Q, K, V paths in Attention",
            AttributeProto::INTS,
            OPTIONAL_VALUE)
      .Input(0, "input", "3D input tensor with shape (batch_size, sequence_length, input_hidden_size)", "T")
      .Input(1, "weight", "2D input tensor with shape (input_hidden_size, 3 * hidden_size), where hidden_size = num_heads * head_size", "T")
      .Input(2, "bias", "1D input tensor with shape (3 * hidden_size)", "T")
      .Input(3, "mask_index",
             "Attention mask with shape (batch_size, 1, max_sequence_length, max_sequence_length), (batch_size, past_sequence_length + sequence_length)"
             "or (batch_size, sequence_length, past_sequence_length + sequence_length), or index with shape (batch_size) or (2 * batch_size).",
             "M", OpSchema::Optional)
      .Input(4, "past", "past state for key and value with shape (2, batch_size, num_heads, past_sequence_length, head_size).", "T", OpSchema::Optional)
      .Input(5, "extra_add", "additional add to QxK' with shape (batch_size, num_heads, sequence_length, sequence_length).", "T", OpSchema::Optional)
      .Output(0, "output", "3D output tensor with shape (batch_size, sequence_length, hidden_size)", "T")
      .Output(1, "present", "present state for key and value with shape (2, batch_size, num_heads, past_sequence_length + sequence_length, head_size)", "T", OpSchema::Optional)
      .TypeConstraint("T", {"tensor(float)", "tensor(float16)"}, "Constrain input and output types to float tensors.")
      .TypeConstraint("M", {"tensor(int32)"}, "Constrain mask index to integer types")
      .TypeAndShapeInferenceFunction([](ONNX_NAMESPACE::InferenceContext& ctx) {
        constexpr int past_input_index = 4;
        AttentionTypeAndShapeInference(ctx, past_input_index);
      });

  ONNX_CONTRIB_OPERATOR_SCHEMA(QAttention)
      .SetDomain(kMSDomain)
      .SinceVersion(1)
      .SetDoc("Quantization of Multi-Head Self Attention.")
      .Attr("num_heads", "Number of attention heads", AttributeProto::INT)
      .Attr("unidirectional",
            "Whether every token can only attend to previous tokens. Default value is 0.",
            AttributeProto::INT,
            static_cast<int64_t>(0))
      .Input(
          0,
          "input",
          "3D input tensor with shape (batch_size, sequence_length, input_hidden_size)",
          "T1")
      .Input(
          1,
          "weight",
          "2D input tensor with shape (input_hidden_size, 3 * hidden_size), hidden_size = num_heads * head_size",
          "T2")
      .Input(
          2,
          "bias",
          "1D input tensor with shape (3 * hidden_size)",
          "T3")
      .Input(
          3,
          "input_scale",
          "scale of quantized input tensor. It's a scalar, which means a per-tensor/layer quantization.",
          "T3")
      .Input(
          4,
          "weight_scale",
          "scale of weight scale. It's a scalar or a 1D tensor, which means a per-tensor/per-column quantization."
          "Its size should be 3 * hidden_size if it is per-column quantization",
          "T3")
      .Input(
          5,
          "mask_index",
          "Attention mask index with shape (batch_size)",
          "T4",
          OpSchema::Optional)
      .Input(
          6,
          "input_zero_point",
          "zero point of quantized input tensor.It's a scalar, which means a per-tensor/layer quantization.",
          "T1",
          OpSchema::Optional)
      .Input(
          7,
          "weight_zero_point",
          "zero point of quantized weight tensor. It's a scalar or a 1D tensor, which means a per-tensor/per-column quantization."
          "Its size should be 3 * hidden_size if it is per-column quantization",
          "T2",
          OpSchema::Optional)
      .Input(
          8,
          "past",
          "past state for key and value with shape (2, batch_size, num_heads, past_sequence_length, head_size).",
          "T3",
          OpSchema::Optional)
      .Output(
          0,
          "output",
          "3D output tensor with shape (batch_size, sequence_length, hidden_size)",
          "T3")
      .Output(
          1,
          "present",
          "present state for key and value with shape (2, batch_size, num_heads, past_sequence_length + sequence_length, head_size)",
          "T3",
          OpSchema::Optional)
      .TypeConstraint("T1", {"tensor(int8)", "tensor(uint8)"}, "Constrain input and output types to int8 tensors.")
      .TypeConstraint("T2", {"tensor(int8)", "tensor(uint8)"}, "Constrain input and output types to int8 tensors.")
      .TypeConstraint("T3", {"tensor(float)", "tensor(float16)"}, "Constrain input and output types to float tensors.")
      .TypeConstraint("T4", {"tensor(int32)"}, "Constrain mask index to integer types")
      .TypeAndShapeInferenceFunction([](ONNX_NAMESPACE::InferenceContext& ctx) {
        constexpr int past_input_index = 8;

        AttentionTypeAndShapeInference(ctx, past_input_index);
      });

  static const char* Longformer_Attention_doc = R"DOC(
Longformer Self Attention with a local context and a global context. Tokens attend locally: Each token
attends to its W previous tokens and W succeding tokens with W being the window length. A selected few tokens
attend globally to all other tokens.

The attention mask is of shape (batch_size, sequence_length), where sequence_length is a multiple of 2W after padding.
Mask value < 0 (like -10000.0) means the token is masked, 0 otherwise.

Global attention flags have value 1 for the tokens attend globally and 0 otherwise.
)DOC";

  ONNX_CONTRIB_OPERATOR_SCHEMA(LongformerAttention)
      .SetDomain(kMSDomain)
      .SinceVersion(1)
      .SetDoc(Longformer_Attention_doc)
      .Attr("num_heads", "Number of attention heads", AttributeProto::INT)
      .Attr("window", "One sided attention windows length W, or half of total window length", AttributeProto::INT)
      .Input(0, "input", "3D input tensor with shape (batch_size, sequence_length, hidden_size), hidden_size = num_heads * head_size", "T")
      .Input(1, "weight", "2D input tensor with shape (hidden_size, 3 * hidden_size)", "T")
      .Input(2, "bias", "1D input tensor with shape (3 * hidden_size)", "T")
      .Input(3, "mask", "Attention mask with shape (batch_size, sequence_length)", "T")
      .Input(4, "global_weight", "2D input tensor with shape (hidden_size, 3 * hidden_size)", "T")
      .Input(5, "global_bias", "1D input tensor with shape (3 * hidden_size)", "T")
      .Input(6, "global", "Global attention flags with shape (batch_size, sequence_length)", "G")
      .Output(0, "output", "3D output tensor with shape (batch_size, sequence_length, hidden_size)", "T")
      .TypeConstraint("T", {"tensor(float)", "tensor(float16)"}, "Constrain input and output types to float tensors.")
      .TypeConstraint("G", {"tensor(int32)"}, "Constrain to integer types")
      .TypeAndShapeInferenceFunction(ONNX_NAMESPACE::propagateShapeAndTypeFromFirstInput);

  static const char* Decoder_Attention_doc = R"DOC(
This DecoderAttention supports self attention and cross attention, key and value cache, and key_padding_mask. The attention mask is not support at the moment.
Some boolean parameters are passed by runtime input for generic purpose
)DOC";

  ONNX_CONTRIB_OPERATOR_SCHEMA(DecoderAttention)
      .SetDomain(kMSDomain)
      .SinceVersion(1)
      .SetDoc(Decoder_Attention_doc)
      .Attr("num_heads", "Number of attention heads", AttributeProto::INT)
      .Input(0, "query", "3D input tensor with shape (sequence_length, batch_size, hidden_size), hidden_size = num_heads * head_size", "T")
      .Input(1, "key", "3D input tensor with shape (total_sequence_length, batch_size, hidden_size)", "T")
      .Input(2, "q_weight", "2D input tensor with shape (hidden_size, hidden_size)", "T")
      .Input(3, "kv_weight", "2D input tensor with shape (hidden_size, 2 * hidden_size)", "T")
      .Input(4, "bias", "1D input tensor with shape (3 * hidden_size)", "T")
      .Input(5, "key_padding_mask", "2D input tensor with shape (batch_size, total_sequence_length)", "B", OpSchema::Optional)
      .Input(6, "key_cache", "input tensor with shape (batch_size, num_heads, sequence_length or total_sequence_length, head_size)", "T", OpSchema::Optional)   // self & cross
      .Input(7, "value_cache", "input tensor with shape (batch_size, num_heads, sequence_length or total_sequence_length, head_size)", "T", OpSchema::Optional)   // self & cross
      .Input(8, "static_kv", "If static_kv = true, cross-attention; else self-attention", "B")
      .Input(9, "use_past", "If use_past = true, use cache; else no cache", "B")
      .Input(10, "has_layer_state", "If has_layer_state = true, layer_state = {} or [a,b]; else layer_state = None", "B")
      .Input(11, "has_key_padding_mask", "has_key_padding_mask or not", "B")
      .Output(0, "output", "3D output tensor with shape (sequence_length, batch_size, hidden_size)", "T")
      .Output(1, "new_key_cache", "output tensor with shape (batch_size, num_heads, new sequence_length, head_size)", "T", OpSchema::Optional) // self & cross
      .Output(2, "new_value_cache", "output tensor with shape (batch_size, num_heads, new sequence_length, head_size)", "T", OpSchema::Optional) // self & cross
      .TypeConstraint("T", {"tensor(float)", "tensor(float16)"}, "Constrain input and output types to float and float16 tensors.")
      .TypeConstraint("B", {"tensor(bool)"}, "Constrain key_padding_mask to bool tensors.")
      .TypeAndShapeInferenceFunction([](ONNX_NAMESPACE::InferenceContext& ctx) {
        DecoderAttentionTypeAndShapeInference(ctx);
<<<<<<< HEAD
      }); 
=======
      });
>>>>>>> 7d93498e

  static const char* EmbedLayerNormalization_ver1_doc = R"DOC(
EmbedLayerNormalization is the fusion of embedding layer in BERT model, with optional mask processing.
The embedding layer takes input_ids (word IDs) and segment_ids (sentence IDs) to look up word_embedding, position_embedding,
and segment_emedding; the embeddings are added then applied layer normalization using gamma and beta tensors.
The last input mask is optional. If mask is provided, mask index (that is position of first 0 in mask, or number of words)
will be calculated.)DOC";

  ONNX_CONTRIB_OPERATOR_SCHEMA(EmbedLayerNormalization)
      .SetDomain(kMSDomain)
      .SinceVersion(1)
      .SetDoc(EmbedLayerNormalization_ver1_doc)
      .Attr("epsilon", "The epsilon value to use to avoid division by zero.", AttributeProto::FLOAT, kDefaultEmbedLayerNormEpsilon)
      .Input(0, "input_ids", "2D words IDs with shape (batch_size, sequence_length)", "T1")
      .Input(1, "segment_ids", "2D segment IDs with shape (batch_size, sequence_length)", "T1", OpSchema::Optional)
      .Input(2, "word_embedding", "2D with shape (,hidden_size)", "T")
      .Input(3, "position_embedding", "2D with shape (, hidden_size)", "T")
      .Input(4, "segment_embedding", "2D with shape (, hidden_size)", "T", OpSchema::Optional)
      .Input(5, "gamma", "1D gamma tensor for layer normalization with shape (hidden_size)", "T")
      .Input(6, "beta", "1D beta tensor for layer normalization  with shape (hidden_size)", "T")
      .Input(7, "mask", "2D attention mask with shape (batch_size, sequence_length)", "T1", OpSchema::Optional)
      .Input(8, "position_ids", "2D position ids with shape (batch_size, sequence_length)", "T1", OpSchema::Optional)
      .Output(0, "output", "3D output tensor with shape (batch_size, sequence_length, hidden_size)", "T")
      .Output(1, "mask_index", "1D mask_index tensor with shape (batch_size)", "T1")
      .Output(2, "embedding_sum", "sum of word_embedding and position_embedding without layer normalization", "T", OpSchema::Optional)
      .TypeConstraint("T1", {"tensor(int32)"}, "Constrain input and output integer tensors types")
      .TypeConstraint("T", {"tensor(float)", "tensor(float16)"}, "Constrain input and output float tensors types.")
      .TypeAndShapeInferenceFunction(ONNX_NAMESPACE::embedLayerNormalizationShapeInference);

  static const char* QEmbedLayerNormalization_ver1_doc = R"DOC(
QEmbedLayerNormalization is the quantized fusion of embedding layer in BERT model, with optional mask processing.
The embedding layer takes input_ids (word IDs) and segment_ids (sentence IDs) to look up word_embedding, position_embedding,
and segment_emedding; the embeddings are added then applied layer normalization using gamma and beta tensors. The input_ids
and segment_ids remain int32. All embeddings, gamma, and beta tensors are converted to int8/uint8. The last input mask is optional.
If mask is provided, mask index (that is position of first 0 in mask, or number of words will be calculated.)DOC";

  ONNX_CONTRIB_OPERATOR_SCHEMA(QEmbedLayerNormalization)
      .SetDomain(kMSDomain)
      .SinceVersion(1)
      .SetSupportLevel(OpSchema::SupportType::EXPERIMENTAL)
      .SetDoc(QEmbedLayerNormalization_ver1_doc)
      .Attr("epsilon", "The epsilon value to use to avoid division by zero.", AttributeProto::FLOAT, kDefaultEmbedLayerNormEpsilon)
      .Input(0, "input_ids", "2D words IDs with shape (batch_size, sequence_length)", "T1")
      .Input(1, "segment_ids", "2D segment IDs with shape (batch_size, sequence_length)", "T1", OpSchema::Optional)
      .Input(2, "word_embedding_quant", "2D with shape (,hidden_size)", "T2")
      .Input(3, "position_embedding_quant", "2D with shape (, hidden_size)", "T2")
      .Input(4, "segment_embedding", "2D with shape (, hidden_size)", "T2", OpSchema::Optional)
      .Input(5, "gamma_quant", "1D gamma tensor for layer normalization with shape (hidden_size)", "T2")
      .Input(6, "beta_quant", "1D beta tensor for layer normalization  with shape (hidden_size)", "T2")
      .Input(7, "mask", "Mask", "T1", OpSchema::Optional)
      .Input(8, "word_embedding_scale", "Scale for word embeddings", "T")
      .Input(9, "position_embedding_scale", "Scale for position embeddings", "T")
      .Input(10, "segment_embedding_scale", "Scale for segment embeddings", "T", OpSchema::Optional)
      .Input(11, "gamma_scale", "Scale for 1D gamma tensor", "T")
      .Input(12, "beta_scale", "Scale for 1D beta tensor", "T")
      .Input(13, "word_embedding_zero_point", "Zero point for word embeddings", "T2")
      .Input(14, "position_embedding_zero_point", "Zero point for position embeddings", "T2")
      .Input(15, "segment_embedding_zero_point", "Zero Point for segment embeddings", "T2", OpSchema::Optional)
      .Input(16, "gamma_zero_point", "Zero Point for 1D gamma tensor", "T2")
      .Input(17, "beta_zero_point", "Zero Point for 1D beta tensor", "T2")
      .Output(0, "layernorm_out", "LayerNorm Output", "T")
      .Output(1, "mask_index_out", "Mask Index Output", "T1")
      .TypeConstraint("T1", {"tensor(int32)"}, "Constrain mask index to integer types")
      .TypeConstraint("T2", {"tensor(int8)", "tensor(uint8)"}, "Constrain input and output types to int8 tensors.")
      .TypeConstraint("T", {"tensor(float)"}, "Constrain input and output types to float32 tensors.")
      .TypeAndShapeInferenceFunction(ONNX_NAMESPACE::embedLayerNormalizationShapeInference);

  static const char* FastGelu_ver1_doc = R"DOC(
GELU (Gaussian Error Linear Unit) approximation: Y=0.5*X*(1+tanh(0.797885*X+0.035677*X*X*X)) with an optional input of bias that will be added to X before GELU.)DOC";

  ONNX_CONTRIB_OPERATOR_SCHEMA(FastGelu)
      .SetDomain(kMSDomain)
      .SinceVersion(1)
      .SetDoc(FastGelu_ver1_doc)
      .Input(0, "X", "input tensor", "T")
      .Input(1, "bias", "bias tensor", "T", OpSchema::Optional)
      .Output(0, "Y", "output tensor", "T")
      .TypeConstraint("T", {"tensor(float)", "tensor(float16)", "tensor(bfloat16)"}, "Constrain input and output types to float or half tensors.")
      .TypeAndShapeInferenceFunction(ONNX_NAMESPACE::propagateShapeAndTypeFromFirstInput)
      .SetContextDependentFunctionBodyBuilder([](const FunctionBodyBuildContext& ctx, const OpSchema& schema, FunctionProto& functionProto) {
        // fastgelu(x) =
        auto* tp = ctx.getInputType(0);
        if ((tp == nullptr) || (!tp->has_tensor_type()))
          return false;
        auto elem_type = tp->tensor_type().elem_type();

        // Optional input 1 indicates a bias to be added to input 0.
        auto hasBias = ctx.hasInput(1);

        FunctionBuilder builder(functionProto);
        builder
            .AddOpset("", 13)
            .Const("a", 0.5, elem_type)
            .Const("b", 0.797885, elem_type)
            .Const("c", 0.035677, elem_type)
            .Const("one", 1.0, elem_type)
            .Add(hasBias ? "X_bias = Add (X, bias)" : "X_bias = Identity (X)")
            .Add(R"(
                T1 = Mul (X_bias, X_bias)
                T2 = Mul (c, T1)
                T3 = Add (b, T2)
                T4 = Mul (X_bias, T3)
                T5 = Tanh (T4)
                T6 = Add (one, T5)
                T7 = Mul (X_bias, T6)
                Y = Mul (a, T7)
            )");

        schema.BuildFunction(functionProto);
        return true;
      });

  ONNX_CONTRIB_OPERATOR_SCHEMA(SkipLayerNormalization)
      .SetDomain(kMSDomain)
      .SinceVersion(1)
      .SetDoc("Skip and Layer Normalization Fusion")
      .Attr("epsilon", "The epsilon value to use to avoid division by zero.", AttributeProto::FLOAT, kDefaultSkipLayerNormEpsilon)
      .Input(0, "input", "3D input tensor with shape (batch_size, sequence_length, hidden_size)", "T")
      .Input(1, "skip", "3D skip tensor with shape (batch_size, sequence_length, hidden_size)", "T")
      .Input(2, "gamma", "1D input tensor with shape (hidden_size)", "T")
      .Input(3, "beta", "1D skip tensor with shape (hidden_size", "T", OpSchema::Optional)
      .Input(4, "bias", "1D bias tensor with shape (hidden_size", "T", OpSchema::Optional)
      .Output(0, "output", "3D output tensor with shape (batch_size, sequence_length, hidden_size)", "T")
      .Output(1, "mean", "Saved mean used during training to speed up gradient computation", "U", OpSchema::Optional)
      .Output(2, "inv_std_var", "Saved inverse standard variance used during training to speed up gradient computation.", "U", OpSchema::Optional)
      .TypeConstraint("T", {"tensor(float)", "tensor(float16)"}, "Constrain input and output types to float or half tensors.")
      .TypeConstraint("U", {"tensor(float)"}, "Constrain mean and inv_std_var to float tensors.")
      .TypeAndShapeInferenceFunction(ONNX_NAMESPACE::propagateShapeAndTypeFromFirstInput);

  static const char* NGramRepeatBlock_ver1_doc = R"DOC(
Enforce no repetition of n-grams. Scores are set to `-inf` for tokens that form a repeated n-gram if added to the back of the input_ids.
)DOC";

  ONNX_CONTRIB_OPERATOR_SCHEMA(NGramRepeatBlock)
      .SetDomain(kMSDomain)
      .SinceVersion(1)
      .SetDoc(NGramRepeatBlock_ver1_doc)
      .Attr("ngram_size", "The NGram size.", AttributeProto::INT)
      .Input(0, "input_ids", "2D input tensor with shape (batch_size, sequence_length)", "Tid")
      .Input(1, "scores", "2D input tensor with shape (batch_size, vocab_size)", "T")
      .Output(0, "scores_out", "2D output tensor with shape (batch_size, vocab_size)", "T")
      .TypeConstraint("Tid", {"tensor(int64)"}, "Constrain indices to integer types")
      .TypeConstraint("T", {"tensor(float)"}, "Constrain scores input and output types to float tensors.")
      .TypeAndShapeInferenceFunction([](ONNX_NAMESPACE::InferenceContext& ctx) {
        propagateElemTypeFromInputToOutput(ctx, 1, 0);
        if (!hasInputShape(ctx, 1)) {
          return;
        }
        propagateShapeFromInputToOutput(ctx, 1, 0);
      });

  static const char* BifurcationDetector_ver1_doc = R"DOC(
Component for aggressive decoding. Find the bifurcation index of predicted tokens, between source tokens,
starting from previous suffix match index, and predicted tokens.
Concat predicted tokens, starting from bifurcation index, to the back
of current tokens. This forms the output tokens.
Detect suffix match index in source tokens, between source tokens and output tokens.
Detection is based on finding the appearances of last n-gram in output tokens
in source tokens.
A match is considered found if source tokens contain a single matching n-gram.
Return the index of the start of the n-gram in source tokens.
No matching if found if src tokens contain multiple or zero matching n-grams. Return -1.
)DOC";

  ONNX_CONTRIB_OPERATOR_SCHEMA(BifurcationDetector)
      .SetDomain(kMSDomain)
      .SinceVersion(1)
      .SetDoc(BifurcationDetector_ver1_doc)
      .Attr("min_ngram_size", "The minimum NGram size for suffix matching.", AttributeProto::INT, static_cast<int64_t>(1))
      .Attr("max_ngram_size", "The maximum NGram size for suffix matching.", AttributeProto::INT, static_cast<int64_t>(3))
      .Input(0, "src_tokens", "Encoder input ids.", "T")
      .Input(1, "cur_tokens", "Decoder input ids.", "T")
      .Input(2, "prev_suffix_match_idx", "Previous suffix match index", "T")
      .Input(3, "pred_tokens", "Predicted token ids from aggressive decoding", "T", OpSchema::Optional)
      .Output(0, "tokens", "Decoder input ids after merging predicted tokens", "T")
      .Output(1, "suffix_match_idx", "new suffix match index", "T")
      .TypeConstraint("T", {"tensor(int64)"}, "Constrain to integer types.")
      .TypeAndShapeInferenceFunction([](ONNX_NAMESPACE::InferenceContext& ctx) {
        propagateElemTypeFromInputToOutput(ctx, 1, 0);
        propagateElemTypeFromInputToOutput(ctx, 2, 1);
        if (hasInputShape(ctx, 2)) {
          propagateShapeFromInputToOutput(ctx, 2, 1);
        }
        // output tokens lengths is dynamic as it depends on the bifurcation index of predicted tokens and source tokens,
        // and current tokens length.
        // tokens_length = cur_tokens_length + bifurcation_index + 1.
      });
}

void RegisterContribSchemas() {
  // Register removed experimental ops for backward compatibility.
  // Experimental operators do not have version history. However, RS5 takes bunch of experimental operators
  // as production ops. In order to maintain backward compatibility when the experimental ops are removed from ONNX
  // they need to be added in onnxruntime as contrib ops.
  // ONNX exp ops(Affine, Crop, ParametricSoftplus, ImageScaler, ThresholdedRelu, DynamicSlice, ScaledTanh, MVN) old version history maintenance
  static const char* Affine_ver1_doc = R"DOC(
Affine takes one input data (Tensor<T>) and produces one output data
(Tensor<T>) where the affine function, y = alpha * x + beta,
is applied to the tensor elementwise.
)DOC";

  ONNX_CONTRIB_OPERATOR_SCHEMA(Affine)
      .SinceVersion(1)
      .SetDoc(Affine_ver1_doc)
      .Attr("alpha", "Value of alpha", AttributeProto::FLOAT, 1.0f)
      .Attr("beta", "Value of beta", AttributeProto::FLOAT, 0.0f)
      .Input(0, "X", "1D input tensor", "T")
      .Output(0, "Y", "1D output tensor", "T")
      .TypeConstraint(
          "T",
          {"tensor(float16)", "tensor(float)", "tensor(double)"},
          "Constrain input and output types to float tensors.")
      .TypeAndShapeInferenceFunction(ONNX_NAMESPACE::propagateShapeAndTypeFromFirstInput);

  static const char* ParametricSoftplus_ver1_doc = R"DOC(
ParametricSoftplus takes one input data (Tensor<T>) and produces one output data
(Tensor<T>) where the softplus function, y = alpha * ln(exp(beta * x) + 1), is applied to
the tensor elementwise.
)DOC";

  ONNX_CONTRIB_OPERATOR_SCHEMA(ParametricSoftplus)
      .SinceVersion(1)
      .SetDoc(ParametricSoftplus_ver1_doc)
      .Attr("alpha", "Value of alpha", AttributeProto::FLOAT, OPTIONAL_VALUE)
      .Attr("beta", "Value of beta", AttributeProto::FLOAT, OPTIONAL_VALUE)
      .Input(0, "X", "1D input tensor", "T")
      .Output(0, "Y", "1D input tensor", "T")
      .TypeConstraint("T", {"tensor(float16)", "tensor(float)", "tensor(double)"}, "Constrain input and output types to float tensors.")
      .TypeAndShapeInferenceFunction(ONNX_NAMESPACE::propagateShapeAndTypeFromFirstInput);

  static const char* ImageScaler_ver1_doc =
      R"DOC(Scale and bias the input image. Bias values are stored in
the same ordering as the image pixel format.)DOC";

  ONNX_CONTRIB_OPERATOR_SCHEMA(ImageScaler)
      .SinceVersion(1)
      .SetDoc(ImageScaler_ver1_doc)
      .Attr("bias", "Bias applied to each channel, same size as C.", AttributeProto::FLOATS, OPTIONAL_VALUE)
      .Attr("scale", "The scale to apply.", AttributeProto::FLOAT, 1.0f)
      .Input(0, "input", "Input tensor of shape [N,C,H,W]", "T")
      .Output(0, "output", "Result, has same shape and type as input", "T")
      .TypeConstraint("T", {"tensor(float16)", "tensor(float)", "tensor(double)"}, "Constrain input and output types to float tensors.")
      .TypeAndShapeInferenceFunction(ONNX_NAMESPACE::propagateShapeAndTypeFromFirstInput);

  static const char* Crop_ver1_doc =
      R"DOC(Crop and image to the specified spatial dimensions. If scale is given,
then optionally start the crop offset by the left/top border amounts.
If scale is not provided, crop the borders as provided.)DOC";

  ONNX_CONTRIB_OPERATOR_SCHEMA(Crop)
      .SinceVersion(1)
      .SetDoc(Crop_ver1_doc)
      .Attr("border", "A 1-D values of (leftBorder, topBorder, rightBorder, bottomBorder).", AttributeProto::INTS, OPTIONAL_VALUE)
      .Attr("scale", "A 1-D values of (height, width).", AttributeProto::INTS, OPTIONAL_VALUE)
      .Input(0, "input", "Input tensor of shape [N,C,H,W]", "T")
      .Output(0, "output", "Result, has same type as input, with H and W dimensions reduced.", "T")
      .TypeConstraint("T", {"tensor(float16)", "tensor(float)", "tensor(double)"}, "Constrain input and output types to float tensors.");

  static const char* ThresholdedRelu_ver1_doc = R"DOC(
ThresholdedRelu takes one input data (Tensor<T>) and produces one output data
(Tensor<T>) where the rectified linear function, y = x for x > alpha, y = 0 otherwise,
is applied to the tensor elementwise. )DOC";

  ONNX_CONTRIB_OPERATOR_SCHEMA(ThresholdedRelu)
      .SinceVersion(1)
      .SetDoc(ThresholdedRelu_ver1_doc)
      .Attr("alpha", "Threshold value", AttributeProto::FLOAT, 1.0f)
      .Input(0, "X", "Input tensor", "T")
      .Output(0, "Y", "Output tensor", "T")
      .TypeConstraint("T", {"tensor(float16)", "tensor(float)", "tensor(double)"}, "Constrain input and output types to float tensors.")
      .TypeAndShapeInferenceFunction(ONNX_NAMESPACE::propagateShapeAndTypeFromFirstInput);

  static const char* DynamicSlice_ver1_doc = R"DOC(
Produces a slice of the input tensor along multiple axes. Similar to numpy:
https://docs.scipy.org/doc/numpy/reference/arrays.indexing.html
Slices uses `axes`, `starts` and `ends` inputs to specify the start and end
dimension for each axis in the list of axes, it uses this information to
slice the input `data` tensor. If a negative value is passed for any of the
start or end indices, it represent number of elements before the end of that
dimension. If the value passed to start or end is larger than the `n` (the
number of elements in this dimension), it represents `n`. For slicing to the
end of a dimension with unknown size, it is recommended to pass in `INT_MAX`.
If `axes` are omitted, they are set to `[0, ..., ndim-1]`.
Example 1:
  data = [
      [1, 2, 3, 4],
      [5, 6, 7, 8],
  ]
  axes = [0, 1]
  starts = [1, 0]
  ends = [2, 3]
  result = [
      [5, 6, 7],
  ]
Example 2:
  data = [
      [1, 2, 3, 4],
      [5, 6, 7, 8],
  ]
  starts = [0, 1]
  ends = [-1, 1000]
  result = [
      [2, 3, 4],
  ]
)DOC";

  ONNX_CONTRIB_OPERATOR_SCHEMA(DynamicSlice)
      .SinceVersion(1)
      .SetDoc(DynamicSlice_ver1_doc)
      .Input(0, "data", "Tensor of data to extract slices from.", "T")
      .Input(1, "starts", "1-D tensor of starting indices of corresponding axis in `axes`", "Tind")
      .Input(2, "ends", "1-D tensor of ending indices (exclusive) of corresponding axis in axes", "Tind")
      .Input(3, "axes", "1-D tensor of axes that `starts` and `ends` apply to.", "Tind", OpSchema::Optional)
      .Output(0, "output", "Sliced data tensor.", "T")
      .TypeConstraint("T", OpSchema::all_tensor_types(), "Constrain input and output types to all tensor types.")
      .TypeConstraint("Tind", {"tensor(int32)", "tensor(int64)"}, "Constrain indices to integer types");

  ONNX_CONTRIB_OPERATOR_SCHEMA(GivenTensorFill)
      .SinceVersion(1)
      .Input(0, "shape", "The shape of filled tensor", "T", OpSchema::Optional)
      .Output(0, "X", "The filled tensor", "T")
      .TypeConstraint(
          "T",
          {"tensor(float16)", "tensor(float)", "tensor(double)"},
          "Constrain input and output types to float tensors.")
      .Attr("values", "", AttributeProto::FLOATS, OPTIONAL_VALUE)
      .Attr("shape", "", AttributeProto::INTS, OPTIONAL_VALUE)
      .Attr("input_as_shape", "", AttributeProto::INT, OPTIONAL_VALUE)
      .Attr("extra_shape", "", AttributeProto::INTS, OPTIONAL_VALUE)
      .TypeAndShapeInferenceFunction([](ONNX_NAMESPACE::InferenceContext& ctx) {
        ONNX_NAMESPACE::propagateElemTypeFromInputToOutput(ctx, 0, 0);
        if (ctx.getAttribute("shape") != nullptr) {
          propagateShapeFromAttributeToOutput(ctx, "shape", 0);
          return;
        }
        // The type constraints above do not allow for input_as_shape
        // and may need to be fixed.
        if (getAttribute(ctx, "input_as_shape", 0) != 0)  // dynamic shape
          return;
        std::vector<int64_t> extra_shape;
        getRepeatedAttribute(ctx, "extra_shape", extra_shape);
        if (hasInputShape(ctx, 0)) {
          ONNX_NAMESPACE::TensorShapeProto shape = ctx.getInputType(0)->tensor_type().shape();
          for (auto extra_dim_val : extra_shape) {
            if (extra_dim_val < 0)
              fail_shape_inference(
                  "Negative values are not allowed in a shape specification");
            shape.add_dim()->set_dim_value(extra_dim_val);
          }
          updateOutputShape(ctx, 0, shape);
        }
      });

  static const char* Scale_ver1_doc = R"DOC(
Scale takes one input data (Tensor<float>) and produces one output data
(Tensor<float>) whose value is the input data tensor scaled element-wise.
)DOC";

  ONNX_CONTRIB_OPERATOR_SCHEMA(Scale)
      .SinceVersion(1)
      .Input(0, "input", "Input data to be scaled", "T")
      .Output(0, "output", "Output data after scaling", "T")
      .TypeConstraint(
          "T",
          {"tensor(float16)", "tensor(float)", "tensor(double)"},
          "Constrain input and output types to float tensors.")
      .SetDoc(Scale_ver1_doc)
      .Attr("scale", "The scale to apply.", AttributeProto::FLOAT, 1.0f)
      .TypeAndShapeInferenceFunction(ONNX_NAMESPACE::propagateShapeAndTypeFromFirstInput);

  static const char* GRUUnit_ver1_doc = R"DOC(
GRUUnit computes the activations of a standard GRU,
in a sequence-length aware fashion.
Concretely, given the (fused) inputs X (TxNxD), the previous hidden
state (NxD), and the sequence lengths (N), computes the GRU
activations, avoiding computation if the input is invalid (as in, the
value at X[t][n] >= seqLengths[n].
)DOC";

  ONNX_CONTRIB_OPERATOR_SCHEMA(GRUUnit)
      .SinceVersion(1)
      .SetDoc(GRUUnit_ver1_doc)
      .Attr("drop_states",
            "Bool to determine if hidden state is zeroes or passed "
            "along for timesteps past the given sequence_length.",
            AttributeProto::INT, OPTIONAL_VALUE)
      .Input(0, "hidden_prev", "The previous GRU hidden state.", "T")
      .Input(
          1,
          "gates",
          "Unactivated gate outputs from forget, update, "
          "and output gates, pre-activation.",
          "T")
      .Input(
          2,
          "seq_lengths",
          "Array of sequence lengths.  "
          "len(seq_lengths) should equal batch size N.",
          "T")
      .Input(3, "t", "The timestep for this operation.", "T")
      .Output(
          0,
          "hidden",
          "The new GRU hidden state calculated by this op.",
          "T")
      .TypeConstraint(
          "T",
          {"tensor(float16)", "tensor(float)", "tensor(double)"},
          "Constrain input and output types to float tensors.");

  ONNX_CONTRIB_OPERATOR_SCHEMA(GivenTensorFill)
      .SinceVersion(10)
      .Deprecate()
      .Input(0, "shape", "The shape of filled tensor", "T", OpSchema::Optional)
      .Output(0, "X", "The filled tensor", "T")
      .TypeConstraint(
          "T",
          {"tensor(float16)", "tensor(float)", "tensor(double)"},
          "Constrain input and output types to float tensors.")
      .Attr("values", "", AttributeProto::FLOATS, OPTIONAL_VALUE)
      .Attr("shape", "", AttributeProto::INTS, OPTIONAL_VALUE)
      .Attr("input_as_shape", "", AttributeProto::INT, OPTIONAL_VALUE)
      .Attr("extra_shape", "", AttributeProto::INTS, OPTIONAL_VALUE)
      .TypeAndShapeInferenceFunction([](ONNX_NAMESPACE::InferenceContext& ctx) {
        ONNX_NAMESPACE::propagateElemTypeFromInputToOutput(ctx, 0, 0);
        if (ctx.getAttribute("shape") != nullptr) {
          propagateShapeFromAttributeToOutput(ctx, "shape", 0);
          return;
        }
        // The type constraints above do not allow for input_as_shape
        // and may need to be fixed.
        if (getAttribute(ctx, "input_as_shape", 0) != 0)  // dynamic shape
          return;
        std::vector<int64_t> extra_shape;
        getRepeatedAttribute(ctx, "extra_shape", extra_shape);
        if (hasInputShape(ctx, 0)) {
          ONNX_NAMESPACE::TensorShapeProto shape = ctx.getInputType(0)->tensor_type().shape();
          for (auto extra_dim_val : extra_shape) {
            if (extra_dim_val < 0)
              fail_shape_inference(
                  "Negative values are not allowed in a shape specification");
            shape.add_dim()->set_dim_value(extra_dim_val);
          }
          updateOutputShape(ctx, 0, shape);
        }
      });

  ONNX_CONTRIB_OPERATOR_SCHEMA(Scale)
      .SinceVersion(10)
      .Deprecate()
      .Input(0, "input", "Input data to be scaled", "T")
      .Output(0, "output", "Output data after scaling", "T")
      .TypeConstraint(
          "T",
          {"tensor(float16)", "tensor(float)", "tensor(double)"},
          "Constrain input and output types to float tensors.")
      .SetDoc(Scale_ver1_doc)
      .Attr("scale", "The scale to apply.", AttributeProto::FLOAT, 1.0f)
      .TypeAndShapeInferenceFunction(ONNX_NAMESPACE::propagateShapeAndTypeFromFirstInput);

  ONNX_CONTRIB_OPERATOR_SCHEMA(GRUUnit)
      .SinceVersion(10)
      .Deprecate()
      .SetDoc(GRUUnit_ver1_doc)
      .Attr("drop_states",
            "Bool to determine if hidden state is zeroes or passed "
            "along for timesteps past the given sequence_length.",
            AttributeProto::INT, OPTIONAL_VALUE)
      .Input(0, "hidden_prev", "The previous GRU hidden state.", "T")
      .Input(
          1,
          "gates",
          "Unactivated gate outputs from forget, update, "
          "and output gates, pre-activation.",
          "T")
      .Input(
          2,
          "seq_lengths",
          "Array of sequence lengths.  "
          "len(seq_lengths) should equal batch size N.",
          "T")
      .Input(3, "t", "The timestep for this operation.", "T")
      .Output(
          0,
          "hidden",
          "The new GRU hidden state calculated by this op.",
          "T")
      .TypeConstraint(
          "T",
          {"tensor(float16)", "tensor(float)", "tensor(double)"},
          "Constrain input and output types to float tensors.");

  ONNX_OPERATOR_SCHEMA(MeanVarianceNormalization)
      .SinceVersion(1)
      .SetDoc(R"DOC(Perform mean variance normalization.)DOC")
      .Attr("across_channels", "If 1, mean and variance are computed across channels. Default is 0.", AttributeProto::INT, static_cast<int64_t>(0))
      .Attr("normalize_variance", "If 0, normalize the mean only.  Default is 1.", AttributeProto::INT, static_cast<int64_t>(1))
      .Input(0, "input", "Input tensor of shape [N,C,H,W]", "T")
      .Output(0, "output", "Result, has same shape and type as input", "T")
      .TypeConstraint(
          "T",
          {"tensor(float16)", "tensor(float)", "tensor(double)"},
          "Constrain input and output types to float tensors.")
      .TypeAndShapeInferenceFunction(ONNX_NAMESPACE::propagateShapeAndTypeFromFirstInput);

  ONNX_OPERATOR_SCHEMA(ScaledTanh)
      .SinceVersion(1)
      .Attr("alpha", "Scaling value", AttributeProto::FLOAT, OPTIONAL_VALUE)
      .Attr("beta", "Scaling value", AttributeProto::FLOAT, OPTIONAL_VALUE)
      .Input(0, "input", "Input tensor", "T")
      .Output(
          0,
          "output",
          "The scaled hyperbolic tangent values of the input tensor "
          "computed element-wise",
          "T")
      .TypeConstraint(
          "T",
          {"tensor(float16)", "tensor(float)", "tensor(double)"},
          "Constrain input and output types to float tensors.")
      .TypeAndShapeInferenceFunction(ONNX_NAMESPACE::propagateShapeAndTypeFromFirstInput);

  ONNX_CONTRIB_OPERATOR_SCHEMA(Affine)
      .SinceVersion(10)
      .Deprecate()
      .SetDoc(Affine_ver1_doc)
      .Attr("alpha", "Value of alpha", AttributeProto::FLOAT, 1.0f)
      .Attr("beta", "Value of beta", AttributeProto::FLOAT, 0.0f)
      .Input(0, "X", "1D input tensor", "T")
      .Output(0, "Y", "1D output tensor", "T")
      .TypeConstraint(
          "T",
          {"tensor(float16)", "tensor(float)", "tensor(double)"},
          "Constrain input and output types to float tensors.")
      .TypeAndShapeInferenceFunction(ONNX_NAMESPACE::propagateShapeAndTypeFromFirstInput);

  ONNX_CONTRIB_OPERATOR_SCHEMA(ParametricSoftplus)
      .SinceVersion(10)
      .Deprecate()
      .SetDoc(ParametricSoftplus_ver1_doc)
      .Attr("alpha", "Value of alpha", AttributeProto::FLOAT, OPTIONAL_VALUE)
      .Attr("beta", "Value of beta", AttributeProto::FLOAT, OPTIONAL_VALUE)
      .Input(0, "X", "1D input tensor", "T")
      .Output(0, "Y", "1D input tensor", "T")
      .TypeConstraint("T", {"tensor(float16)", "tensor(float)", "tensor(double)"}, "Constrain input and output types to float tensors.")
      .TypeAndShapeInferenceFunction(ONNX_NAMESPACE::propagateShapeAndTypeFromFirstInput);

  ONNX_CONTRIB_OPERATOR_SCHEMA(ImageScaler)
      .SinceVersion(10)
      .Deprecate()
      .SetDoc(ImageScaler_ver1_doc)
      .Attr("bias", "Bias applied to each channel, same size as C.", AttributeProto::FLOATS, OPTIONAL_VALUE)
      .Attr("scale", "The scale to apply.", AttributeProto::FLOAT, 1.0f)
      .Input(0, "input", "Input tensor of shape [N,C,H,W]", "T")
      .Output(0, "output", "Result, has same shape and type as input", "T")
      .TypeConstraint("T", {"tensor(float16)", "tensor(float)", "tensor(double)"}, "Constrain input and output types to float tensors.")
      .TypeAndShapeInferenceFunction(ONNX_NAMESPACE::propagateShapeAndTypeFromFirstInput);

  ONNX_CONTRIB_OPERATOR_SCHEMA(Crop)
      .SinceVersion(10)
      .Deprecate()
      .SetDoc(Crop_ver1_doc)
      .Attr("border", "A 1-D values of (leftBorder, topBorder, rightBorder, bottomBorder).", AttributeProto::INTS)
      .Attr("scale", "A 1-D values of (height, width).", AttributeProto::INTS, OPTIONAL_VALUE)
      .Input(0, "input", "Input tensor of shape [N,C,H,W]", "T")
      .Output(0, "output", "Result, has same type as input, with H and W dimensions reduced.", "T")
      .TypeConstraint("T", {"tensor(float16)", "tensor(float)", "tensor(double)"}, "Constrain input and output types to float tensors.")
      .TypeAndShapeInferenceFunction([](ONNX_NAMESPACE::InferenceContext& ctx) {
        // Type inference
        ONNX_NAMESPACE::propagateElemTypeFromInputToOutput(ctx, 0, 0);

        // Shape inference
        auto* output_shape =
            ctx.getOutputType(0)->mutable_tensor_type()->mutable_shape();

        if (ONNX_NAMESPACE::hasNInputShapes(ctx, 1)) {
          const auto& input_shape =
              ctx.getInputType(0)->tensor_type().shape();
          const auto input_rank =
              input_shape.dim_size();
          if (input_rank != 4)
            fail_shape_inference("Input's shape must be 4-D");

          // parse necessary attributes for futher processing
          std::vector<int64_t> border;
          bool border_present =
              getRepeatedAttribute(ctx, "border", border);
          if (!border_present || border.size() != 4)
            fail_shape_inference(
                "'Border' attribute must be present and must contain exactly 4 values - "
                "(left_border, top_border, right_border, bottom_border)");

          std::vector<int64_t> scale;
          bool scale_present =
              getRepeatedAttribute(ctx, "scale", scale);
          if (scale_present && scale.size() != 2)
            fail_shape_inference("'Scale' must contain exactly 2 values - (height, width)");

          // actual shape inference processing
          // [N, C] can be copied over from the input as is
          *output_shape->mutable_dim(static_cast<int>(0)) = input_shape.dim(static_cast<int>(0));
          *output_shape->mutable_dim(static_cast<int>(1)) = input_shape.dim(static_cast<int>(1));

          // process 'H' and 'W'
          if (!utils::HasDimValue(input_shape.dim(static_cast<int>(2))) ||
              !utils::HasDimValue(input_shape.dim(static_cast<int>(3)))) {
            // either height and width input has symbolic dims, so can't proceed further
            // add two dims as placeholders for output_H and output_W and return
            output_shape->add_dim();
            output_shape->add_dim();
            return;
          }

          int64_t H = input_shape.dim(static_cast<int>(2)).dim_value();
          int64_t W = input_shape.dim(static_cast<int>(3)).dim_value();

          int64_t left_border = border[0],
                  top_border = border[1],
                  right_border = border[2],
                  bottom_border = border[3];

          if (H < top_border + bottom_border)
            fail_shape_inference("Input's height (", H,
                                 ") needs to be greater than or equal to "
                                 "the top_border (",
                                 top_border, ") + bottom_border (", bottom_border, ")");

          if (W < left_border + right_border)
            fail_shape_inference("Input's width (", W,
                                 ") needs to be greater than or equal to "
                                 "the left_border (",
                                 left_border, ") + right_border (", right_border, ")");

          int64_t bottom_limit = H - bottom_border;
          int64_t right_limit = W - right_border;

          // scale = (height, width)
          if (!scale.empty()) {
            bottom_limit = top_border + scale[0];
            right_limit = left_border + scale[1];

            if (H < bottom_limit)
              fail_shape_inference("Input's height (", H, ") needs to be greater than or equal to the top_border (", top_border, ") + scale[0] (", scale[0], ")");

            if (W < right_limit)
              fail_shape_inference("Input's width (", W, ") needs to be greater than or equal to the left_border (", left_border, ") + scale[1] (", scale[1], ")");
          }

          auto* h_output_dim = output_shape->add_dim();
          h_output_dim->set_dim_value(bottom_limit - top_border);

          auto* w_output_dim = output_shape->add_dim();
          w_output_dim->set_dim_value(right_limit - left_border);
        } else {
          // Rank Inference at the very least
          // (We know that the output is going to be 4-D)
          for (int i = 0; i < 4; ++i) {
            output_shape->add_dim();
          }
        }
      });

  ONNX_CONTRIB_OPERATOR_SCHEMA(DynamicSlice)
      .SinceVersion(10)
      .Deprecate()
      .SetDoc(DynamicSlice_ver1_doc)
      .Input(0, "data", "Tensor of data to extract slices from.", "T")
      .Input(1, "starts", "1-D tensor of starting indices of corresponding axis in `axes`", "Tind")
      .Input(2, "ends", "1-D tensor of ending indices (exclusive) of corresponding axis in axes", "Tind")
      .Input(3, "axes", "1-D tensor of axes that `starts` and `ends` apply to.", "Tind", OpSchema::Optional)
      .Output(0, "output", "Sliced data tensor.", "T")
      .TypeConstraint("T", OpSchema::all_tensor_types(), "Constrain input and output types to all tensor types.")
      .TypeConstraint("Tind", {"tensor(int32)", "tensor(int64)"}, "Constrain indices to integer types");

  ONNX_OPERATOR_SCHEMA(ScaledTanh)
      .SinceVersion(10)
      .Deprecate()
      .Attr("alpha", "Scaling value", AttributeProto::FLOAT, OPTIONAL_VALUE)
      .Attr("beta", "Scaling value", AttributeProto::FLOAT, OPTIONAL_VALUE)
      .Input(0, "input", "Input tensor", "T")
      .Output(
          0,
          "output",
          "The scaled hyperbolic tangent values of the input tensor "
          "computed element-wise",
          "T")
      .TypeConstraint(
          "T",
          {"tensor(float16)", "tensor(float)", "tensor(double)"},
          "Constrain input and output types to float tensors.")
      .TypeAndShapeInferenceFunction(ONNX_NAMESPACE::propagateShapeAndTypeFromFirstInput);

  // End of ONNX exp ops(Affine, Crop, ParametricSoftplus, ImageScaler, ThresholdedRelu, DynamicSlice, ScaledTanh, MVN) old version history maintenance

  ONNX_CONTRIB_OPERATOR_SCHEMA(SampleOp)
      .SetDomain(kMSDomain)
      .SinceVersion(1)
      .Input(0, "X", "input", "T")
      .Output(0, "Y", "output", "T")
      .TypeConstraint(
          "T",
          ONNX_NAMESPACE::OpSchema::numeric_types_for_math_reduction(),
          "Constrain to any tensor type. If the dtype attribute is not provided this must be a valid output type.")
      .TypeAndShapeInferenceFunction(ONNX_NAMESPACE::propagateShapeAndTypeFromFirstInput)
      .SetDoc(R"DOC(
Sample echo operator.)DOC");

  // register schemas for more operators here
  ONNX_CONTRIB_OPERATOR_SCHEMA(MaxpoolWithMask)
      .SetDomain(kMSDomain)
      .SinceVersion(1)
      .SetDoc(R"DOC(For internal use.)DOC")
      .Attr(
          "auto_pad",
          "",
          AttributeProto::STRING,
          std::string("NOTSET"))
      .Attr(
          "kernel_shape",
          "",
          AttributeProto::INTS,
          OPTIONAL_VALUE)
      .Attr("pads",
            "",
            AttributeProto::INTS, OPTIONAL_VALUE)
      .Attr(
          "storage_order",
          "",
          AttributeProto::INT,
          static_cast<int64_t>(0))
      .Attr(
          "strides", "", AttributeProto::INTS, OPTIONAL_VALUE)
      .Input(
          0,
          "X",
          "",
          "T")
      .Input(1, "M", "mask", "tensor(int32)")
      .Output(
          0,
          "Y",
          "",
          "T")
      .TypeConstraint("T", {"tensor(float)"}, "Constrain input0 and output types to float tensors")
      .TypeAndShapeInferenceFunction([](ONNX_NAMESPACE::InferenceContext& ctx) {
        ONNX_NAMESPACE::propagateElemTypeFromInputToOutput(ctx, 0, 0);
        ONNX_NAMESPACE::convPoolShapeInference(ctx, false, true, 0, 1);
      });

  ONNX_CONTRIB_OPERATOR_SCHEMA(Rfft)
      .SetDomain(kMSDomain)
      .SinceVersion(1)
      .SetDoc(R"DOC()DOC")
      .Input(0, "X", "input tensor", "T")
      .Attr("signal_ndim", "", AttributeProto::INT, static_cast<int64_t>(1))
      .Attr("normalized", "", AttributeProto::INT, static_cast<int64_t>(0))
      .Attr("onesided", "", AttributeProto::INT, static_cast<int64_t>(1))
      .Output(0, "Y", "output tensor", "T")
      .TypeConstraint("T", {"tensor(float)", "tensor(double)", "tensor(float16)"}, "Constrain input and output types to float or half tensors.");

  ONNX_CONTRIB_OPERATOR_SCHEMA(Irfft)
      .SetDomain(kMSDomain)
      .SinceVersion(1)
      .SetDoc(R"DOC()DOC")
      .Input(0, "X", "input tensor", "T")
      .Attr("signal_ndim", "", AttributeProto::INT)
      .Attr("normalized", "", AttributeProto::INT, static_cast<int64_t>(0))
      .Attr("onesided", "", AttributeProto::INT, static_cast<int64_t>(1))
      .Output(0, "Y", "output tensor", "T")
      .TypeConstraint("T", {"tensor(float)", "tensor(double)", "tensor(float16)"}, "Constrain input and output types to float or half tensors.");

  ONNX_CONTRIB_OPERATOR_SCHEMA(ComplexMul)
      .SetDomain(kMSDomain)
      .SinceVersion(1)
      .SetDoc(R"DOC()DOC")
      .Input(0, "A", "input_0", "T")
      .Input(1, "B", "input_1", "T")
      .Output(0, "C", "output tensor", "T")
      .TypeConstraint("T", {"tensor(float)", "tensor(double)", "tensor(float16)"}, "Constrain input and output types to float or half tensors.");

  ONNX_CONTRIB_OPERATOR_SCHEMA(ComplexMulConj)
      .SetDomain(kMSDomain)
      .SinceVersion(1)
      .SetDoc(R"DOC()DOC")
      .Input(0, "A", "input_0", "T")
      .Input(1, "B", "input_1", "T")
      .Output(0, "C", "output tensor", "T")
      .TypeConstraint("T", {"tensor(float)", "tensor(double)", "tensor(float16)"}, "Constrain input and output types to float or half tensors.");

  ONNX_CONTRIB_OPERATOR_SCHEMA(ConvTransposeWithDynamicPads)
      .SetDomain(kMSDomain)
      .SinceVersion(1)
      .SetDoc(R"DOC()DOC")
      .Attr(
          "kernel_shape",
          "",
          AttributeProto::INTS,
          OPTIONAL_VALUE)
      .Attr("output_padding",
            "",
            AttributeProto::INTS,
            OPTIONAL_VALUE)
      .Attr(
          "dilations",
          "",
          AttributeProto::INTS,
          OPTIONAL_VALUE)
      .Attr(
          "strides",
          "",
          AttributeProto::INTS,
          OPTIONAL_VALUE)
      .Attr(
          "auto_pad",
          "",
          AttributeProto::STRING,
          std::string("NOTSET"))
      .Attr(
          "group",
          "",
          AttributeProto::INT,
          static_cast<int64_t>(1))
      .Input(
          0,
          "X",
          "",
          "T")
      .Input(
          1,
          "W",
          "",
          "T")
      .Input(2, "Pads", "", "tensor(int64)", OpSchema::Optional)
      .Input(3, "B", "", "T", OpSchema::Optional)
      .Output(
          0,
          "Y",
          "",
          "T")
      .TypeConstraint("T", {"tensor(float16)", "tensor(float)", "tensor(double)"}, "Constrain input and output types to float tensors")
      .TypeAndShapeInferenceFunction(ONNX_NAMESPACE::convTransposeWithDynamicPadsShapeInference);

  ONNX_CONTRIB_OPERATOR_SCHEMA(FusedConv)
      .SetDomain(kMSDomain)
      .SinceVersion(1)
      .SetDoc(R"DOC(
The fused convolution operator schema is the same as Conv besides it includes an attribute
activation.)DOC")
      .Attr(
          "auto_pad",
          "",
          AttributeProto::STRING,
          std::string("NOTSET"))
      .Attr(
          "kernel_shape",
          "",
          AttributeProto::INTS,
          OPTIONAL_VALUE)
      .Attr(
          "dilations",
          "",
          AttributeProto::INTS,
          OPTIONAL_VALUE)
      .Attr(
          "strides",
          "",
          AttributeProto::INTS,
          OPTIONAL_VALUE)
      .Attr(
          "pads",
          "",
          AttributeProto::INTS,
          OPTIONAL_VALUE)
      .Attr(
          "group",
          "",
          AttributeProto::INT,
          static_cast<int64_t>(1))
      .Attr(
          "activation",
          "",
          AttributeProto::STRING,
          OPTIONAL_VALUE)
      .Attr(
          "activation_params",
          "",
          AttributeProto::FLOATS,
          OPTIONAL_VALUE)
      .Input(
          0,
          "X",
          "",
          "T")
      .Input(
          1,
          "W",
          "",
          "T")
      .Input(
          2,
          "B",
          "",
          "T",
          OpSchema::Optional)
      .Input(
          3,
          "Z",
          "",
          "T",
          OpSchema::Optional)
      .Output(
          0,
          "Y",
          "",
          "T")
      .TypeConstraint("T", {"tensor(float16)", "tensor(float)", "tensor(double)"}, "Constrain input and output types to float tensors")
      .TypeAndShapeInferenceFunction([](ONNX_NAMESPACE::InferenceContext& ctx) {
        ONNX_NAMESPACE::propagateElemTypeFromInputToOutput(ctx, 0, 0);
        ONNX_NAMESPACE::convPoolShapeInference(ctx, true, false, 0, 1);
      });

  ONNX_CONTRIB_OPERATOR_SCHEMA(FusedGemm)
      .SetDomain(kMSDomain)
      .SinceVersion(1)
      .SetDoc(R"DOC(
The FusedGemm operator schema is the same as Gemm besides it includes attributes
activation and leaky_relu_alpha.)DOC")
      .Input(
          0,
          "A",
          "Input tensor A. "
          "The shape of A should be (M, K) if transA is 0, "
          "or (K, M) if transA is non-zero.",
          "T")
      .Input(
          1,
          "B",
          "Input tensor B. "
          "The shape of B should be (K, N) if transB is 0, "
          "or (N, K) if transB is non-zero.",
          "T")
      .Input(
          2,
          "C",
          "Input tensor C. "
          "The shape of C should be unidirectional broadcastable to (M, N).",
          "T")
      .Output(0, "Y", "Output tensor of shape (M, N).", "T")
      .TypeConstraint(
          "T",
          {"tensor(float16)",
           "tensor(float)",
           "tensor(double)",
           "tensor(uint32)",
           "tensor(uint64)",
           "tensor(int32)",
           "tensor(int64)"},
          "Constrain input and output types to float/int tensors.")
      .Attr(
          "transA",
          "Whether A should be transposed",
          AttributeProto::INT,
          static_cast<int64_t>(0))
      .Attr(
          "transB",
          "Whether B should be transposed",
          AttributeProto::INT,
          static_cast<int64_t>(0))
      .Attr(
          "alpha",
          "Scalar multiplier for the product of input tensors A * B.",
          AttributeProto::FLOAT,
          1.0f)
      .Attr(
          "beta",
          "Scalar multiplier for input tensor C.",
          AttributeProto::FLOAT,
          1.0f)
      .Attr(
          "activation",
          "",
          AttributeProto::STRING,
          OPTIONAL_VALUE)
      .Attr(
          "activation_alpha",
          "",
          AttributeProto::FLOAT,
          OPTIONAL_VALUE)
      .Attr(
          "activation_beta",
          "",
          AttributeProto::FLOAT,
          OPTIONAL_VALUE)
      .Attr(
          "activation_gamma",
          "",
          AttributeProto::FLOAT,
          OPTIONAL_VALUE)
      .TypeAndShapeInferenceFunction([](ONNX_NAMESPACE::InferenceContext& ctx) {
        propagateElemTypeFromInputToOutput(ctx, 0, 0);
        if (hasNInputShapes(ctx, 2)) {
          auto transAAttr = ctx.getAttribute("transA");
          bool transA =
              transAAttr ? static_cast<int>(transAAttr->i()) != 0 : false;
          auto transBAttr = ctx.getAttribute("transB");
          bool transB =
              transBAttr ? static_cast<int>(transBAttr->i()) != 0 : false;
          auto& first_input_shape = getInputShape(ctx, 0);
          auto& second_input_shape = getInputShape(ctx, 1);
          if (first_input_shape.dim_size() != 2)
            fail_shape_inference("First input does not have rank 2");
          if (second_input_shape.dim_size() != 2)
            fail_shape_inference("Second input does not have rank 2");
          updateOutputShape(
              ctx,
              0,
              {first_input_shape.dim(transA ? 1 : 0),
               second_input_shape.dim(transB ? 0 : 1)});
        }
      });

  ONNX_CONTRIB_OPERATOR_SCHEMA(ExpandDims)
      .SetDomain(kMSDomain)
      .SinceVersion(1)
      .Input(0, "X", "input", "T")
      .Input(1, "axis", "Specified axis to insert a dimension", "tensor(int32)")
      .Output(0, "Y", "output", "T")
      .TypeConstraint(
          "T",
          ONNX_NAMESPACE::OpSchema::all_tensor_types(),
          "Constrain to any tensor type. If the dtype attribute is not provided this must be a valid output type.")
      .TypeAndShapeInferenceFunction([](ONNX_NAMESPACE::InferenceContext& ctx) {
        // Type inference
        propagateElemTypeFromInputToOutput(ctx, 0, 0);

        // Shape inference
        if (!hasInputShape(ctx, 0))
          return;

        auto& input_shape = getInputShape(ctx, 0);
        const int rank = input_shape.dim_size();
        const ONNX_NAMESPACE::TensorProto* axis_initializer = ctx.getInputData(1);
        if (!axis_initializer)
          return;
        const int axis = axis_initializer->int32_data()[0];
        if (axis > rank || axis < -rank - 1) {
          fail_shape_inference("Input axis is invalid: ", axis);
        }
        int pos = axis >= 0 ? axis : rank + axis - 1;
        ONNX_NAMESPACE::TensorShapeProto output_shape;
        for (int i = 0; i < pos; ++i) {
          output_shape.add_dim();
          *(output_shape.mutable_dim(i)) = input_shape.dim(i);
        }
        output_shape.add_dim();
        output_shape.mutable_dim(pos)->set_dim_value(1);
        for (int i = pos + 1; i < rank + 1; ++i) {
          output_shape.add_dim();
          *(output_shape.mutable_dim(i)) = input_shape.dim(i - 1);
        }
        updateOutputShape(ctx, 0, output_shape);
      })
      .SetDoc(R"DOC(ExpandDims echo operator.)DOC");

  ONNX_CONTRIB_OPERATOR_SCHEMA_ELSEWHERE(AttnLSTM, RegisterAttnLSTMContribOpSchema);
  ONNX_CONTRIB_OPERATOR_SCHEMA_ELSEWHERE(Range, RegisterRangeOpSchema);

  static const char* Tokenizer_ver1_doc = R"DOC(
  Tokenizer divides each string in X into a vector of strings along the last axis. Allowed input shapes are [C] and [N, C].
  If the maximum number of tokens found per input string is D, the output shape would be [N, C, D] when input shape is [N, C].
  Similarly, if input shape is [C] then the output should be [C, D]. Tokenizer has two different operation modes.
  The first mode is selected when "tokenexp" is not set and "separators" is set. If "tokenexp" is set and "separators" is not set,
  the second mode will be used. The first mode breaks each input string into tokens by matching and removing separators.
  "separators" is a list of strings which are regular expressions. "tokenexp" is a single regular expression.
  Let's assume "separators" is [" "] and consider an example.
  If input is
  ["Hello World", "I love computer science !"] whose shape is [2],
  then the output would be
 [["Hello", "World", padvalue, padvalue, padvalue],
 ["I", "love", "computer", "science", "!"]]
 whose shape is [2, 5] because you can find at most 5 tokens per input string.
 Note that the input at most can have two axes, so 3-D and higher dimension are not supported.
 If "separators" contains a single empty string, the Tokenizer will enter into character tokenezation mode. This means all strings
 will be broken part into individual characters.
 For each input string, the second mode searches matches of "tokenexp" and each match will be a token in Y.
 The matching of "tokenexp" is conducted greedily (i.e., a match should be as long as possible).
 This operator searches for the first match starting from the beginning of the considered string,
 and then launches another search starting from the first remained character after the first matched token.
 If no match found, this operator will remove the first character from the remained string and do another search.
 This procedure will be repeated until reaching the end of the considered string.
  Let's consider another example to illustrate the effect of setting "mark" to true.
  If input is ["Hello", "World"],
  then the corresponding output would be [0x02, "Hello", "World", 0x03].
  This implies that if mark is true, [C]/[N, C] - input's output shape becomes [C, D+2]/[N, C, D+2].
If tokenizer removes the entire content of [C]-input, it will produce [[]].
I.e. the output shape should be [C][0] or [N][C][0] if input shape was [N][C].
If the tokenizer receives empty input of [0] then the output is [0] if empty input
of [N, 0] then [N, 0].
)DOC";

  ONNX_CONTRIB_OPERATOR_SCHEMA(Tokenizer)
      .SetDomain(kMSDomain)
      .SinceVersion(1)
      .Input(0, "X", "Strings to tokenize", "T")
      .Output(0, "Y", "Tokenized strings", "T")
      .TypeConstraint(
          "T",
          {"tensor(string)"},
          "Input/Output is a string tensor")
      .Attr(
          "mark",
          "Boolean whether to mark the beginning/end character with start of text character (0x02)/end of text character (0x03).",
          AttributeProto::INT)
      .Attr(
          "pad_value",
          "The string used to pad output tensors when the tokens extracted doesn't match the maximum number of tokens found. If start/end markers are needed, padding will appear outside the markers.",
          AttributeProto::STRING)
      .Attr(
          "tokenexp",
          "An optional string. Token's regular expression in basic POSIX format"
          " (pubs.opengroup.org/onlinepubs/9699919799/basedefs/V1_chap09.html#tag_09_03)."
          " If set, tokenizer may produce tokens matching the specified pattern. Note that one and only of"
          " 'tokenexp' and 'separators' should be set.",
          AttributeProto::STRING,
          OPTIONAL_VALUE)
      .Attr(
          "separators",
          "an optional list of strings attribute that contains a list of separators - regular expressions to match separators"
          " Two consecutive segments in X connected by a separator would be divided into two tokens."
          " For example, if the input is \"Hello World!\" and this attribute contains only one space character,"
          " the corresponding output would be [\"Hello\", \"World!\"]. To achieve character-level tokenization,"
          " one should set the 'separators' to [\"\"], which contains an empty string.",
          AttributeProto::STRINGS,
          OPTIONAL_VALUE)
      .Attr(
          "mincharnum",
          "Minimum number of characters allowed in the output. For example, if mincharnum is 2, tokens such as \"A\" and \"B\" would be ignored",
          AttributeProto::INT)
      .SetDoc(Tokenizer_ver1_doc)
      .TypeAndShapeInferenceFunction([](ONNX_NAMESPACE::InferenceContext& ctx) {
        propagateElemTypeFromInputToOutput(ctx, 0, 0);

        // Shape inference
        if (!hasInputShape(ctx, 0))
          return;

        ONNX_NAMESPACE::TensorShapeProto output_shape;
        auto& input_shape = getInputShape(ctx, 0);
        auto& dims = input_shape.dim();
        if (dims.size() < 1 || dims.size() > 2) {
          fail_shape_inference("Input dimensions are either [C] or [N][C] allowed");
        }

        int64_t size = 1;
        for (auto& dim : dims) {
          if (utils::HasDimValue(dim)) {
            size *= dim.dim_value();
          }
        }

        if (size > 0) {
          for (auto& dim : dims) {
            *output_shape.add_dim() = dim;
          }
          // Add the last unknown dimension
          // only if the input is not empty
          output_shape.add_dim();
        } else if (size == 0) {
          if (dims.size() == 2) {
            *output_shape.add_dim() = dims[0];
          }
          output_shape.add_dim()->set_dim_value(0);
        }
        updateOutputShape(ctx, 0, output_shape);
      });

  ONNX_CONTRIB_OPERATOR_SCHEMA(MatMulInteger16)
      .SetDomain(kMSDomain)
      .SinceVersion(1)
      .SetDoc(R"DOC(
Matrix product that behaves like numpy.matmul: https://docs.scipy.org/doc/numpy-1.13.0/reference/generated/numpy.matmul.html.
 The production MUST never overflow. The accumulation may overflow if and only if in 32 bits.)DOC")
      .Input(0, "A", "N-dimensional matrix A", "T1")
      .Input(1, "B", "N-dimensional matrix B", "T2")
      .Output(0, "Y", "Matrix multiply results from A * B", "T3")
      .TypeConstraint("T1", {"tensor(int16)", "tensor(uint16)"}, "Constrain input A data types as 16-bit integer tensor")
      .TypeConstraint("T2", {"tensor(int16)", "tensor(uint16)"}, "Constrain input B data types as 16-bit integer tensor")
      .TypeConstraint("T3",
                      {"tensor(int32)", "tensor(uint32)"},
                      "Constrain output Y data types as 32-bit integer tensor."
                      "T3 must be tensor(uint32) when both T1 and T2 are tensor(uint16),"
                      "or must be tensor(int32) when either T1 or T2 is tensor(int16).")
      .TypeAndShapeInferenceFunction([](ONNX_NAMESPACE::InferenceContext& ctx) {
        auto a_type = ctx.getInputType(0);
        auto b_type = ctx.getInputType(1);
        auto y_type = ctx.getOutputType(0);
        if (nullptr == a_type || nullptr == b_type || nullptr == y_type ||
            a_type->value_case() != ONNX_NAMESPACE::TypeProto::kTensorType ||
            b_type->value_case() != ONNX_NAMESPACE::TypeProto::kTensorType) {
          fail_type_inference(
              "inputs are expected to have tensor type and output type should not be null.");
        }

        // Right now we only support int32
        y_type->mutable_tensor_type()->set_elem_type(ONNX_NAMESPACE::TensorProto::INT32);

        ONNX_NAMESPACE::matmulShapeInference(ctx, 0, 1);
      });

  static const char* TransposeMatMul_doc = R"DOC(
Duplicate of FusedMatMul. Going forward FusedMatMul should be used. This OP will be supported for backward compatibility.
Matrix product that behaves like numpy.matmul: https://docs.scipy.org/doc/numpy-1.13.0/reference/generated/numpy.matmul.html
)DOC";

  static const char* FusedMatMul_doc = R"DOC(
Matrix product that behaves like numpy.matmul: https://docs.scipy.org/doc/numpy-1.13.0/reference/generated/numpy.matmul.html
)DOC";

  ONNX_CONTRIB_OPERATOR_SCHEMA(TransposeMatMul)
      .SetDomain(kMSDomain)
      .SinceVersion(1)
      .Input(0, "A", "N-dimensional matrix A", "T")
      .Input(1, "B", "N-dimensional matrix B", "T")
      .Attr(
          "alpha",
          "Scalar multiplier for the product of the input tensors.",
          AttributeProto::FLOAT,
          1.0f)
      .Attr(
          "transA",
          "Whether A should be transposed on the last two dimensions before doing multiplication",
          AttributeProto::INT,
          static_cast<int64_t>(0))
      .Attr(
          "transB",
          "Whether B should be transposed on the last two dimensions before doing multiplication",
          AttributeProto::INT,
          static_cast<int64_t>(0))
      .Output(0, "Y", "Matrix multiply results", "T")
      .TypeConstraint(
          "T",
          {"tensor(float16)", "tensor(float)", "tensor(double)", "tensor(bfloat16)"},
          "Constrain input and output types to float tensors.")
      .SetDoc(TransposeMatMul_doc)
      .TypeAndShapeInferenceFunction([](ONNX_NAMESPACE::InferenceContext& ctx) {
        FusedMatMulShapeInference(ctx);
      });

  ONNX_CONTRIB_OPERATOR_SCHEMA(FusedMatMul)
      .SetDomain(kMSDomain)
      .SinceVersion(1)
      .Input(0, "A", "N-dimensional matrix A", "T")
      .Input(1, "B", "N-dimensional matrix B", "T")
      .Attr("alpha", "Scalar multiplier for the product of the input tensors.", AttributeProto::FLOAT, 1.0f)
      .Attr("transA", "Whether A should be transposed on the last two dimensions before doing multiplication",
            AttributeProto::INT, static_cast<int64_t>(0))
      .Attr("transB", "Whether B should be transposed on the last two dimensions before doing multiplication",
            AttributeProto::INT, static_cast<int64_t>(0))
      .Attr("transBatchA",
            "Whether A should be transposed on the 1st dimension and batch dimensions (dim-1 to dim-rank-2) before "
            "doing multiplication",
            AttributeProto::INT, static_cast<int64_t>(0))
      .Attr("transBatchB",
            "Whether B should be transposed on the 1st dimension and batch dimensions (dim-1 to dim-rank-2) before "
            "doing multiplication",
            AttributeProto::INT, static_cast<int64_t>(0))
      .Output(0, "Y", "Matrix multiply results", "T")
      .TypeConstraint("T", {"tensor(float16)", "tensor(float)", "tensor(double)", "tensor(bfloat16)"},
                      "Constrain input and output types to float tensors.")
      .SetDoc(FusedMatMul_doc)
      .TypeAndShapeInferenceFunction([](ONNX_NAMESPACE::InferenceContext& ctx) { FusedMatMulShapeInference(ctx); });

  ONNX_CONTRIB_OPERATOR_SCHEMA(SparseToDenseMatMul)
      .SetDomain(kMSDomain)
      .SinceVersion(1)
      .Input(0, "A", "2-dimensional sparse matrix A. Either COO or CSR format", "T")
      .Input(1, "B", "N-dimensional dense matrix B", "T1")
      .Attr(
          "alpha",
          "Scalar multiplier for the product of the input tensors.",
          AttributeProto::FLOAT,
          1.0f)
      .Attr(
          "transA",
          "Whether A should be transposed on the last two dimensions before doing multiplication",
          AttributeProto::INT,
          static_cast<int64_t>(0))
      .Attr(
          "transB",
          "Whether B should be transposed on the last two dimensions before doing multiplication",
          AttributeProto::INT,
          static_cast<int64_t>(0))
      .Output(0, "Y", "Matrix multiply results", "T1")
      .TypeConstraint(
          "T",
          {"sparse_tensor(float)", "sparse_tensor(double)", "sparse_tensor(int64)", "sparse_tensor(int32)",
           "sparse_tensor(uint64)", "sparse_tensor(uint32)"},
          "Constrain input and output types to float tensors.")
      .TypeConstraint(
          "T1",
          {"tensor(float)", "tensor(double)", "tensor(int64)", "tensor(int32)",
           "tensor(uint64)", "tensor(uint32)"},
          "Constrain input and output types to float tensors.")
      .TypeAndShapeInferenceFunction([](ONNX_NAMESPACE::InferenceContext& ctx) {
        // 1- dense tensor to output
        propagateElemTypeFromInputToOutput(ctx, 1, 0);
        // TODO: replace with ONNX one when that one is fixed
        sparseCompatibleMatmulShapeInference(ctx, 0, 1);
      });

  ONNX_CONTRIB_OPERATOR_SCHEMA(MurmurHash3)
      .SetDomain(kMSDomain)
      .SinceVersion(1)
      .SetDoc(R"DOC(The underlying implementation is MurmurHash3_x86_32 generating low latency 32bits hash suitable for implementing lookup tables, Bloom filters, count min sketch or feature hashing.)DOC")
      .Input(0, "X", "An input tensor to hash.", "T1")
      .Output(0, "Y", "32-bit hash value.", "T2")
      .TypeConstraint("T1", {"tensor(uint32)", "tensor(int32)", "tensor(uint64)", "tensor(int64)", "tensor(float)", "tensor(double)", "tensor(string)"}, "Constrain input type to unsigned or signed 32-bit integer tensor, or string tensor. It should be utf-8 encoded if using unicode.")
      .TypeConstraint("T2", {"tensor(uint32)", "tensor(int32)"}, "Constrain output type to unsigned and signed 32-bit integer tensor.")
      .Attr(
          "seed",
          "Seed for the hashing algorithm, unsigned 32-bit integer, default to 0.",
          AttributeProto::INT,
          (int64_t)0LL)
      .Attr(
          "positive",
          "If value is 1, output type is uint32_t, else int32_t. Default value is 1.",
          AttributeProto::INT,
          (int64_t)1LL)
      .TypeAndShapeInferenceFunction([](ONNX_NAMESPACE::InferenceContext& ctx) {
        // type inference
        auto positive_attr = ctx.getAttribute("positive");
        bool is_positive =
            positive_attr ? (static_cast<int>(positive_attr->i()) == 1 ? true : false) : true /* default value if attribute not present */;
        auto output_data_type = ctx.getOutputType(0)->mutable_tensor_type();
        if (is_positive) {
          output_data_type->set_elem_type(::ONNX_NAMESPACE::TensorProto_DataType::TensorProto_DataType_UINT32);
        } else {
          output_data_type->set_elem_type(::ONNX_NAMESPACE::TensorProto_DataType::TensorProto_DataType_INT32);
        }

        // Shape inference
        if (!hasInputShape(ctx, 0))
          return;

        auto& input_shape = getInputShape(ctx, 0);
        updateOutputShape(ctx, 0, input_shape);
      });

  ONNX_CONTRIB_OPERATOR_SCHEMA(GatherND)
      .SetDomain(kMSDomain)
      .SinceVersion(1)
      .Input(0, "data", "Tensor of rank r >= 1.", "T")
      .Input(1, "indices", "Tensor of rank q >= 1.", "Tind")
      .Output(0, "output", "Tensor of rank q-1+r-indices[-1].", "T")
      .TypeConstraint(
          "T",
          OpSchema::all_tensor_types(),
          "Constrain input and output types to any tensor type.")
      .TypeConstraint(
          "Tind",
          {"tensor(int32)", "tensor(int64)"},
          "Constrain indice type to int32 or int64")
      .TypeAndShapeInferenceFunction([](ONNX_NAMESPACE::InferenceContext& ctx) {
        propagateElemTypeFromInputToOutput(ctx, 0, 0);
        if (!hasNInputShapes(ctx, 2)) {
          return;
        }
        auto& data_shape = ctx.getInputType(0)->tensor_type().shape();
        auto& indices_shape = ctx.getInputType(1)->tensor_type().shape();
        auto data_rank = data_shape.dim_size();
        auto indices_rank = indices_shape.dim_size();
        if (data_rank < 1 || indices_rank < 1) {
          fail_shape_inference("both data and indices tensor need to have rank larger than zero.");
        }
        auto last_indice_dimension = indices_shape.dim(indices_rank - 1).dim_value();
        if (last_indice_dimension > data_rank) {
          fail_shape_inference("last dimension of indices must not be larger and rank of data tensor");
        }
        for (int i = 0; i < indices_rank - 1; ++i) {
          *ctx.getOutputType(0)
               ->mutable_tensor_type()
               ->mutable_shape()
               ->add_dim() = indices_shape.dim(i);
        }
        for (int i = static_cast<int>(last_indice_dimension); i < data_rank; ++i) {
          *ctx.getOutputType(0)
               ->mutable_tensor_type()
               ->mutable_shape()
               ->add_dim() = data_shape.dim(i);
        }
      })
      .SetDoc(R"DOC(
Given `data` tensor of rank r >= 1, and `indices` tensor of rank q >= 1, gather
slices of `data` into an output tensor of rank q - 1 + r - indices[-1].
Example 1:
  data    = [[0,1],[2,3]]
  indices = [[0,0],[1,1]]
  output  = [0,3]
Example 2:
  data    = [[0,1],[2,3]]
  indices = [[1],[0]]
  output  = [[2,3],[0,1]]
Example 3:
  data    = [[[0,1],[2,3]],[[4,5],[6,7]]]
  indices = [[0,1],[1,0]]
  output  = [[2,3],[4,5]]
Example 4:
  data    = [[[0,1],[2,3]],[[4,5],[6,7]]]
  indices = [[[0,1]],[[1,0]]]
  output  = [[[2,3]],[[4,5]]]
)DOC");

  ONNX_CONTRIB_OPERATOR_SCHEMA(WordConvEmbedding)
      .SetDomain(kMSDomain)
      .SinceVersion(1)
      .Attr(
          "embedding_size",
          "Integer representing the embedding vector size for each word."
          "If not provide, use the fileter size of conv weight",
          AttributeProto::INT,
          OPTIONAL_VALUE)
      .Attr(
          "conv_window_size",
          "This operator applies convolution to word from left to right with window equal to conv_window_size and stride to 1."
          "Take word 'example' for example, with conv_window_size equal to 2, conv is applied to [ex],[xa], [am], [mp]..."
          "If not provide, use the first dimension of conv kernal shape.",
          AttributeProto::INT,
          OPTIONAL_VALUE)
      .Attr(
          "char_embedding_size",
          "Integer representing the embedding vector size for each char."
          "If not provide, use the char embedding size of embedding vector.",
          AttributeProto::INT,
          OPTIONAL_VALUE)
      .Input(0, "Sequence", "Specify batchs of sequence words to embedding", "T")
      .Input(1, "W", "Specify weights of conv", "T1")
      .Input(2, "B", "Specify bias of conv", "T1")
      .Input(3, "C", "Specify embedding vector of char", "T1")
      .Output(0, "Y", "output", "T1")
      .TypeConstraint(
          "T",
          {"tensor(int32)"},
          "Constrain to tensor(int32).")
      .TypeConstraint(
          "T1",
          {"tensor(float)"},
          "Constrain to tensor(float).")
      .SetDoc(R"DOC(The WordConvEmbedding takes in a batch of sequence words and embed each word to a vector.)DOC");

  ONNX_CONTRIB_OPERATOR_SCHEMA(Pad)
      .SetDomain(kMSDomain)
      .SinceVersion(1)
      .Attr(
          "mode",
          "Three modes: `constant`(default) - pads with a given constant value, "
          "`reflect` - pads with the reflection of the vector mirrored on the first and last values of the vector along each axis, "
          "`edge` - pads with the edge values of array",
          AttributeProto::STRING,
          std::string("constant"))
      .Input(0, "data", "Input tensor.", "T")
      .Input(
          1,
          "pads",
          "Tensor of integers indicating the number of padding elements to add or remove (if negative) "
          "at the beginning and end of each axis. For 2D input tensor, it is the number of pixels. "
          "`pads` should be a 1D tensor of shape [2 * input_rank] or a 2D tensor of shape [1, 2 * input_rank]. "
          "`pads` format (1D example) should be as follow [x1_begin, x2_begin,...,x1_end, x2_end,...], "
          "where xi_begin is the number of pixels added at the beginning of axis `i` and "
          "xi_end, the number of pixels added at the end of axis `i`.",
          "tensor(int64)")
      .Input(
          2,
          "value",
          "(Optional) A scalar or rank 1 tensor containing a single value to be filled if the mode chosen is `constant` (by default it is 0.0).",
          "T",
          OpSchema::Optional)
      .Output(0, "output", "Tensor after padding.", "T")
      .TypeConstraint(
          "T",
          {"tensor(float16)", "tensor(float)", "tensor(double)"},
          "Constrain input and output types to float tensors.")
      .TypeAndShapeInferenceFunction([](ONNX_NAMESPACE::InferenceContext& ctx) {
        // Type inference
        propagateElemTypeFromInputToOutput(ctx, 0, 0);
        // Shape inference needs the input data shape
        if (!hasNInputShapes(ctx, 1)) {
          return;
        }
        const auto& input_shape = ctx.getInputType(0)->tensor_type().shape();
        const auto input_rank = input_shape.dim_size();

        // Infer output shape if 'pads' tensor is available
        const auto* pads_initializer = ctx.getInputData(1);
        if (nullptr != pads_initializer) {
          const auto& pads_shape = ctx.getInputType(1)->tensor_type().shape();
          if ((pads_initializer->dims_size() != 1 &&
               pads_initializer->dims_size() != 2) ||
              (pads_initializer->dims_size() == 2 &&
               pads_shape.dim(static_cast<int>(0)).dim_value() != 1) ||
              pads_initializer->data_type() != ONNX_NAMESPACE::TensorProto::INT64)
            fail_shape_inference(
                "'pads' input must be a 1D (shape: [input_rank]) "
                "or 2D tensor (shape: [1, input_rank]) of type int64");

          // make a copy of the returned const vector - may have to resize
          // this in next step
          std::vector<int64_t> pads_data;
          if (utils::HasRawData(*pads_initializer))
            return;
          else
            pads_data.insert(
                pads_data.end(),
                pads_initializer->int64_data().begin(),
                pads_initializer->int64_data().end());

          // fill with zeros if needed to reach appropriate size
          if (pads_data.size() != 2 * static_cast<size_t>(input_rank))
            pads_data.resize(size_t{2} * input_rank, 0);

          const auto& output_shape =
              ctx.getOutputType(0)->mutable_tensor_type()->mutable_shape();
          for (size_t i = 0; static_cast<int64_t>(i) < input_rank; ++i) {
            const auto& input_dim = input_shape.dim(static_cast<int>(i));
            auto* output_dim = output_shape->add_dim();
            if (utils::HasDimValue(input_dim)) {
              output_dim->set_dim_value(
                  input_dim.dim_value() + pads_data[i] + pads_data[i + input_rank]);
            } else if (pads_data[i] + pads_data[i + input_rank] == 0) {
              *output_dim = input_dim;
            }
          }
        } else {
          // Infer output shapes' rank in any case
          auto* output_shape_0 = getOutputShape(ctx, 0);
          for (size_t i = 0; static_cast<int64_t>(i) < input_rank; ++i) {
            output_shape_0->add_dim();
          }
        }
        return;
      })
      .SetDoc(R"DOC(
            Given `data` tensor, pads, mode, and value.
            Example:
            Insert 0 pads to the beginning of the second dimension.
            data = [
                    [1.0, 1.2],
                    [2.3, 3.4],
                    [4.5, 5.7],
                    ]
            pads = [0, 2, 0, 0]
            output = [
                    [
                    [0.0, 0.0, 1.0, 1.2],
                    [0.0, 0.0, 2.3, 3.4],
                    [0.0, 0.0, 4.5, 5.7],
                    ],
                    ]
            )DOC");

  ONNX_CONTRIB_OPERATOR_SCHEMA(Unique)
      .SetDomain(kMSDomain)
      .SinceVersion(1)
      .Input(0, "x", "A 1-D input tensor that is to be processed.", "T")
      .Output(0, "y",
              "A 1-D tensor of the same type as 'x' "
              "containing all the unique values in 'x' sorted "
              "in the same order that they occur in the input 'x'",
              "T")
      .Output(1, "idx",
              "A 1-D INT64 tensor of the same size as 'x' "
              "containing the indices for each value in 'x' "
              "in the output 'uniques'",
              "tensor(int64)")
      .Output(2, "counts",
              "A 1-D INT64 tensor containing the "
              "the count of each element "
              "of 'uniques' in the input 'x'",
              "tensor(int64)")
      .TypeConstraint("T", OpSchema::all_tensor_types(), "Input can be of any tensor type.")
      .TypeAndShapeInferenceFunction([](ONNX_NAMESPACE::InferenceContext& ctx) {
        // Type inference
        ONNX_NAMESPACE::propagateElemTypeFromInputToOutput(ctx, 0, 0);
        ONNX_NAMESPACE::updateOutputElemType(ctx, 1, ONNX_NAMESPACE::TensorProto::INT64);
        ONNX_NAMESPACE::updateOutputElemType(ctx, 2, ONNX_NAMESPACE::TensorProto::INT64);

        // Shape inference

        // shape of output 'uniques' and 'counts'
        // depends on actual input data, but the rank is always 1
        ctx.getOutputType(0)
            ->mutable_tensor_type()
            ->mutable_shape()
            ->add_dim();

        ctx.getOutputType(2)
            ->mutable_tensor_type()
            ->mutable_shape()
            ->add_dim();

        // if the input shape doesn't exist, further shape inference is not possible
        if (!hasNInputShapes(ctx, 1)) {
          return;
        }

        // 'idx' output has same shape as input
        ONNX_NAMESPACE::propagateShapeFromInputToOutput(ctx, 0, 1);

        return;
      })
      .SetDoc(R"DOC(
              Finds all the unique values (deduped list) present in the given input tensor.
              This operator returns 3 outputs.
              The first output tensor 'uniques' contains all of the unique elements of the input,
              sorted in the same order that they occur in the input.
              The second output tensor 'idx' is the same size as the input and it contains the index
              of each value of the input in 'uniques'.
              The third output tensor 'counts' contains the count of each element of 'uniques' in the input.
              Example:
                input_x = [2, 1, 1, 3, 4, 3]
                output_uniques = [2, 1, 3, 4]
                output_idx = [0, 1, 1, 2, 3, 2]
                output_counts = [1, 2, 2, 1]
              )DOC");

  //see:https://docs.scipy.org/doc/scipy/reference/generated/scipy.spatial.distance.cdist.html
  ONNX_CONTRIB_OPERATOR_SCHEMA(CDist)
      .SetDomain(kMSDomain)
      .SinceVersion(1)
      .Attr("metric",
            "The distance metric to use. If a string, the distance function can be \"braycurtis\", \"canberra\", "
            "\"chebyshev\", \"cityblock\", \"correlation\", \"cosine\", \"dice\", \"euclidean\", \"hamming\", \"jaccard\", "
            "\"jensenshannon\", \"kulsinski\", \"mahalanobis\", \"matching\", \"minkowski\", \"rogerstanimoto\", \"russellrao\", "
            "\"seuclidean\", \"sokalmichener\", \"sokalsneath\", \"sqeuclidean\", \"wminkowski\", \"yule\".",
            AttributeProto::STRING, std::string("sqeuclidean"))
      .Input(0, "A", "2D matrix with shape (M,N)", "T")
      .Input(1, "B", "2D matrix with shape (K,N)", "T")
      .Output(0, "C",
              "A 2D Matrix that represents the distance between each pair of the two collections of inputs.",
              "T")
      .TypeConstraint("T", {"tensor(float)", "tensor(double)"}, "Constrains input to only numeric types.");

  ONNX_CONTRIB_OPERATOR_SCHEMA(CropAndResize)
      .SetDomain(kMSDomain)
      .SinceVersion(1)
      .Attr(
          "mode",
          "The pooling method. Two modes are supported: 'bilinear' and 'nearest'. "
          "Default is 'bilinear'.",
          AttributeProto::STRING,
          std::string("bilinear"))
      .Attr(
          "extrapolation_value",
          "Value used for extrapolation, when applicable. "
          "Default is 0.0f. ",
          AttributeProto::FLOAT,
          0.f)
      .Input(
          0,
          "X",
          "Input data tensor from the previous operator; "
          "4-D feature map of shape (N, C, H, W), "
          "where N is the batch size, C is the number of channels, "
          "and H and W are the height and the width of the data.",
          "T1")
      .Input(
          1,
          "rois",
          "RoIs (Regions of Interest) to pool over; rois is "
          "2-D input of shape (num_rois, 4) given as "
          "[[y1, x1, y2, x2], ...]. "
          "The RoIs' coordinates are normalized in the coordinate system of the input image. "
          "Each coordinate set has a 1:1 correspondence with the 'batch_indices' input.",
          "T1")
      .Input(
          2,
          "batch_indices",
          "1-D tensor of shape (num_rois,) with each element denoting "
          "the index of the corresponding image in the batch.",
          "T2")
      .Input(
          3,
          "crop_size",
          "1-D tensor of 2 elements: [crop_height, crop_width]. "
          "All cropped image patches are resized to this size. Both crop_height and crop_width need to be positive.",
          "T2")
      .Output(
          0,
          "Y",
          "RoI pooled output, 4-D tensor of shape "
          "(num_rois, C, crop_height, crop_width). The r-th batch element Y[r-1] "
          "is a pooled feature map corresponding to the r-th RoI X[r-1].",
          "T1")
      .TypeConstraint(
          "T1",
          {"tensor(float16)", "tensor(float)", "tensor(double)"},
          "Constrain types to float tensors.")
      .TypeConstraint(
          "T2",
          {"tensor(int32)"},
          "Constrain types to int tensors.")
      .TypeAndShapeInferenceFunction([](ONNX_NAMESPACE::InferenceContext& ctx) {
        if (!hasNInputShapes(ctx, 4)) {
          return;
        }
        propagateElemTypeFromInputToOutput(ctx, 0, 0);

        auto& input_shape = getInputShape(ctx, 0);
        auto& rois_shape = getInputShape(ctx, 1);
        auto& batch_index_shape = getInputShape(ctx, 2);
        auto& crop_size_shape = getInputShape(ctx, 3);

        if (input_shape.dim_size() != 4) {
          fail_shape_inference("first input tensor has wrong dimension");
        }
        if (rois_shape.dim_size() != 2) {
          fail_shape_inference("rois input tensor has wrong dimension");
        }
        if (batch_index_shape.dim_size() != 1) {
          fail_shape_inference("batch_indices shape input tensor has wrong dimension");
        }
        if (crop_size_shape.dim_size() != 1) {
          fail_shape_inference("crop_size shape input tensor has wrong dimension");
        }
      })
      .SetDoc(R"DOC(
        Extracts crops from the input image tensor and resizes them using bilinear sampling or nearest neighbor sampling
        (possibly with aspect ratio change) to a common output size specified by crop_height and crop_width.
        Returns a tensor with crops from the input image at positions defined at the bounding box locations in boxes.
        The cropped boxes are all resized (with bilinear or nearest neighbor interpolation) to
        a fixed size = [crop_height, crop_width]. The result is a 4-D tensor [num_boxes, crop_height, crop_width, depth].
        The resizing is corner aligned.)DOC");

  ONNX_CONTRIB_OPERATOR_SCHEMA(LayerNormalization)
      .SetDomain(kOnnxDomain)
      .SinceVersion(1)
      .SetSupportLevel(OpSchema::SupportType::EXPERIMENTAL)
      .SetDoc("LayerNormalization")
      .Attr("axis",
            "The first normalization dimension: normalization will be performed along dimensions axis : rank(inputs).",
            AttributeProto::INT, static_cast<int64_t>(-1))
      .Attr("epsilon",
            "The epsilon value to use to avoid division by zero.",
            AttributeProto::FLOAT, 1e-5f)
      .Attr("stash_type",
            "type used for stash mean/inv_std_var",
            AttributeProto::INT, static_cast<int64_t>(ONNX_NAMESPACE::TensorProto_DataType_FLOAT))
      .AllowUncheckedAttributes()
      .Input(0, "X", "Input data tensor from the previous layer.", "T")
      .Input(1, "Scale", "Scale tensor.", "T")
      .Input(2, "B", "Bias tensor.", "T", OpSchema::Optional)
      .Output(0, "Y", "Output data tensor.", "T")
      .Output(1, "Mean", "Saved mean used during training to speed up gradient computation", "U", OpSchema::Optional)
      .Output(2, "InvStdDev", "Saved inverse standard deviation used during training to speed up gradient computation.", "U", OpSchema::Optional)
      .TypeConstraint(
          "T",
          {"tensor(float16)", "tensor(float)", "tensor(double)", "tensor(bfloat16)"},
          "Constrain input types and output Y type to float tensors.")
      .TypeConstraint(
          "U",
          {"tensor(float)", "tensor(bfloat16)"},
          "Type of Mean and InvStdDev tensors.")
      .TypeAndShapeInferenceFunction([](ONNX_NAMESPACE::InferenceContext& ctx) {
        propagateShapeAndTypeFromFirstInput(ctx);
        propagateElemTypeFromInputToOutput(ctx, 0, 0);
        auto type = ctx.getAttribute("stash_type")->i();
        if (ctx.getNumOutputs() > 1) {
          auto output_type = ctx.getOutputType(1);
          output_type->mutable_tensor_type()->set_elem_type(static_cast<int32_t>(type));
        }
        if (ctx.getNumOutputs() > 2) {
          auto output_type = ctx.getOutputType(2);
          output_type->mutable_tensor_type()->set_elem_type(static_cast<int32_t>(type));
        }
        if (!hasNInputShapes(ctx, 1)) {
          return;
        }
        auto& input_shape = ctx.getInputType(0)->tensor_type().shape();
        int64_t input_ndim = input_shape.dim_size();
        int64_t axis = -1;
        auto axis_proto = ctx.getAttribute("axis");
        if (axis_proto) {
          axis = axis_proto->i();
        }
        if (axis < 0) {
          axis += input_ndim;
        }

        if (ctx.getNumOutputs() > 1) {
          auto saved_mean_shape = ctx.getOutputType(1)->mutable_tensor_type()->mutable_shape();
          saved_mean_shape->CopyFrom(input_shape);
          for (int d = static_cast<int>(axis); d < input_ndim; ++d)
            saved_mean_shape->mutable_dim(d)->set_dim_value(1);
        }

        if (ctx.getNumOutputs() > 2) {
          auto saved_inv_std_dev_shape = ctx.getOutputType(2)->mutable_tensor_type()->mutable_shape();
          saved_inv_std_dev_shape->CopyFrom(input_shape);
          for (int d = static_cast<int>(axis); d < input_ndim; ++d)
            saved_inv_std_dev_shape->mutable_dim(d)->set_dim_value(1);
        }
      })
      .SetContextDependentFunctionBodyBuilder(
          [](const FunctionBodyBuildContext& ctx, const OpSchema& schema, FunctionProto& functionProto) {
            // LayerNormalization <axis, epsilon, stash_type> (X, Scale, B) => (Y, Mean?, InvStdDev?)

            auto* tp = ctx.getInputType(0);
            if ((tp == nullptr) || (!tp->has_tensor_type()))
              return false;
            int64_t T = tp->tensor_type().elem_type();

            auto type_attr = ctx.getAttribute("stash_type");
            int64_t U = (type_attr != nullptr) ? type_attr->i() : static_cast<int64_t>(ONNX_NAMESPACE::TensorProto_DataType_FLOAT);
            if ((U != ONNX_NAMESPACE::TensorProto_DataType_FLOAT) && (U != ONNX_NAMESPACE::TensorProto_DataType_BFLOAT16))
              return false;  // Error

            auto* axis_attr = ctx.getAttribute("axis");
            int64_t axis = (axis_attr != nullptr) ? axis_attr->i() : -1;
            auto* epsilon_attr = ctx.getAttribute("epsilon");
            float epsilon = (epsilon_attr != nullptr) ? epsilon_attr->f() : 1e-5f;

            auto mktensor = [](int64_t val) -> ONNX_NAMESPACE::TensorProto {
              auto tp = ONNX_NAMESPACE::ToTensor(std::vector<int64_t>{val});
              tp.add_dims(1);
              return tp;
            };

            // The treatment of "axis" is different in "LayerNormalization" and in Reduction operations.
            // This complicates the function definition, requiring reshaping inputs/outputs.
            // Input X shape: [d[0], ..., d[axis-1], d[axis], ..., d[rank-1]]
            // This is treated as a 2D shape [d[0] * ... * d[axis-1], d[axis] * ... * d[rank-1]]
            // Normalization is applied to the second dimension.
            // Output Y has same shape as X
            // Outputs Mean and InvStdDev have shape: [d[0], ..., d[axis-1], 1, ..., 1]
            FunctionBuilder builder(functionProto);
            builder
                .AddOpset("", 13)
                .Const("Epsilon", epsilon, U)
                .Add("XShape = Shape (X)")                                                    // shape of input tensor: 1D tensor
                .Add("Rank = Size (XShape)")                                                  // rank of input tensor: scalar
                .Add("Zero1D = Constant()", "value", mktensor(0))                             // [0] : 1D tensor
                .Add("Axis1D = Constant()", "value", mktensor(axis))                          // [axis] : 1D tensor
                .Add("PrefixShape = Slice (XShape, Zero1D, Axis1D)")                          // [d[0], ..., d[axis-1]]
                .Add(axis > 0                                                                 // number of axes that are reduced =
                         ? "NumReducedAxes = Sub (Rank, Axis1D)"                              // [rank - axis]: 1D tensor
                         : "NumReducedAxes = Neg (Axis1D)")                                   // [-axis] : 1D tensor
                .Add("SuffixShape = ConstantOfShape (NumReducedAxes)", "value", mktensor(1))  // [1, ..., 1] for reduced axes
                .Add("ReducedShape = Concat <axis = 0> (PrefixShape, SuffixShape)")           // [d[0], ..., d[axis-1], 1, ..., 1]
                .Add("X2D = Flatten (X)", "axis", axis)
                .Add("XU = Cast (X2D)", "to", U)
                .Add("Mean2D = ReduceMean <axes = [1]> (XU)")
                .Add("Square = Mul (XU, XU)")
                .Add("MeanOfSquare = ReduceMean <axes = [1]> (Square)")
                .Add("SquareOfMean = Mul (Mean2D, Mean2D)")
                .Add("Var = Sub (MeanOfSquare, SquareOfMean)")
                .Add("VarPlusEpsilon = Add (Var, Epsilon)")
                .Add("StdDev = Sqrt (VarPlusEpsilon)")
                .Add("Deviation = Sub (XU, Mean2D)")
                .Add("Normalized = Div (Deviation, StdDev)")
                .Add("NormalizedT = Cast (Normalized)", "to", T)
                .Add("Scale2D = Flatten <axis = 0> (Scale)")
                .Add("Scaled = Mul (NormalizedT, Scale2D)");
            if (ctx.hasInput(2)) {
              builder.Add("B2D = Flatten <axis=0> (B)");
              builder.Add("Biased = Add (Scaled, B2D)");
            } else {
              builder.Add("Biased = Identity (Scaled)");
            }
            builder.Add("Y = Reshape (Biased, XShape)");
            builder.Add("InvStdDev2D = Reciprocal (StdDev)");
            if (ctx.hasOutput(1))
              builder.Add("Mean = Reshape (Mean2D, ReducedShape)");
            if (ctx.hasOutput(2))
              builder.Add("InvStdDev = Reshape (InvStdDev2D, ReducedShape)");

            schema.BuildFunction(functionProto);
            return true;
          });

  ONNX_CONTRIB_OPERATOR_SCHEMA(SimplifiedLayerNormalization)
      .SetDomain(kOnnxDomain)
      .SinceVersion(1)
      .SetSupportLevel(OpSchema::SupportType::EXPERIMENTAL)
      .SetDoc("SimplifiedLayerNormalization")
      .Attr("axis",
            "The first normalization dimension: normalization will be performed along dimensions axis : rank(inputs).",
            AttributeProto::INT, static_cast<int64_t>(-1))
      .Attr("epsilon",
            "The epsilon value to use to avoid division by zero.",
            AttributeProto::FLOAT, 1e-5f)
      .AllowUncheckedAttributes()
      .Input(0, "X", "Input data tensor from the previous layer.", "T")
      .Input(1, "scale", "Scale tensor.", "T")
      .Output(0, "Y", "Output data tensor.", "T")
      .Output(1, "inv_std_var", "Saved inverse standard variance used during training to speed up gradient computation.", "U", OpSchema::Optional)
      .TypeConstraint(
          "T",
          {"tensor(float16)", "tensor(float)", "tensor(double)", "tensor(bfloat16)"},
          "Constrain input and output types (except mean and inv_std_var) to float tensors.")
      .TypeConstraint(
          "U",
          {"tensor(float)"},
          "Constrain mean and inv_std_var to be float tensors.")
      .TypeAndShapeInferenceFunction([](ONNX_NAMESPACE::InferenceContext& ctx) {
        propagateShapeAndTypeFromFirstInput(ctx);
        propagateElemTypeFromInputToOutput(ctx, 0, 0);
        if (!hasNInputShapes(ctx, 1)) {
          return;
        }
        auto& input_shape = ctx.getInputType(0)->tensor_type().shape();
        int64_t input_ndim = input_shape.dim_size();
        int64_t axis = -1;
        auto axis_proto = ctx.getAttribute("axis");
        if (axis_proto) {
          axis = axis_proto->i();
        }
        if (axis < 0) {
          axis += input_ndim;
        }

        if (ctx.getNumOutputs() > 1) {
          auto saved_inv_std_var_shape = ctx.getOutputType(1)->mutable_tensor_type()->mutable_shape();
          saved_inv_std_var_shape->CopyFrom(input_shape);
          saved_inv_std_var_shape->mutable_dim(static_cast<int>(axis))->set_dim_value(1);
        }
      });

  static const char* Gelu_ver1_doc =
      R"DOC(Gaussian Error Linear Unit.
A high-performing neural network activation function.The GELU nonlinearity is
the expected transformation of a stochastic regularizer which randomly applies
the identity or zero map to a neuron's input. The GELU nonlinearity weights
inputs by their magnitude, rather than gates inputs by their sign as in ReLUs.)DOC";

  ONNX_CONTRIB_OPERATOR_SCHEMA(Gelu)
      .SetDomain(kMSDomain)
      .SinceVersion(1)
      .SetDoc(Gelu_ver1_doc)
      .Input(0, "X", "The input data as Tensor.", "T")
      .Output(0, "Y", "The output.", "T")
      .TypeConstraint(
          "T",
          {"tensor(float16)", "tensor(float)", "tensor(double)", "tensor(bfloat16)"},
          "Constrain input and output types to float tensors.")
      .TypeAndShapeInferenceFunction(ONNX_NAMESPACE::propagateShapeAndTypeFromFirstInput)
      .SetContextDependentFunctionBodyBuilder([](const FunctionBodyBuildContext& ctx, const OpSchema& schema, FunctionProto& functionProto) {
        // gelu(x) = x * Phi(x) = x * 1/2(1+erf(x/sqrt(2)))
        auto* tp = ctx.getInputType(0);
        if ((tp == nullptr) || (!tp->has_tensor_type()))
          return false;
        auto elem_type = tp->tensor_type().elem_type();

        FunctionBuilder builder(functionProto);
        builder
            .AddOpset("", 13)
            .Const("Half", 0.5, elem_type)
            .Const("One", 1.0, elem_type)
            .Const("C", std::sqrt(0.5), elem_type)
            .Add(R"(
                CX = Mul (C, X)
                ERFCX = Erf (CX)
                ERFCXPlus1 = Add (ERFCX, One)
                PhiX = Mul (ERFCXPlus1, Half)
                Y = Mul (X, PhiX)
            )");

        schema.BuildFunction(functionProto);
        return true;
      });

  static const char* BiasGelu_ver1_doc =
      R"DOC(Bias Gelu.
It's an extension of Gelu. It takes the sum of input A and bias input B as the input of Gelu activation. )DOC";
  ONNX_CONTRIB_OPERATOR_SCHEMA(BiasGelu)
      .SetDomain(kMSDomain)
      .SinceVersion(1)
      .SetDoc(BiasGelu_ver1_doc)
      .Input(0, "A", "The normal input data.", "T")
      .Input(1, "B", "The bias input data that is a 1D tensor.", "T")
      .Output(0, "C", "The output.", "T")
      .TypeConstraint(
          "T",
          {"tensor(float16)", "tensor(float)", "tensor(double)"},
          "Constrain input and output types to float tensors.")
      .TypeAndShapeInferenceFunction(ONNX_NAMESPACE::propagateShapeAndTypeFromFirstInput);

  // Used to be ONNX 1.7 Inverse(12)
  // Comment out docs not to increase the binary size
  //
  //  static const char* Inverse_ver1_doc = R"DOC(
  //Calculates inverse of a square matrix or batches of square matrices.
  //Inverse takes one input tensor of shape `[*, M, M]`, where `*` is zero or more batch dimensions,
  //and the inner-most 2 dimensions form square matrices. These matrices must be invertible (full-rank).
  //The behavior where one of the matrices is not invertible is undefined. The implementation can choose
  //to throw an error or output (garbage) results as is. The output is a tensor of shape `[*, M, M]`,
  //containing the individual inverses of all input submatrices.
  //)DOC";

  ONNX_CONTRIB_OPERATOR_SCHEMA(Inverse)
      .SetDomain(kMSDomain)
      .SinceVersion(1)
      .Input(0, "X", "Input tensor. Every matrix in the batch must be invertible.", "T")
      .Output(0, "Y", "Output tensor of the same type and shape as the input tensor.", "T")
      .TypeConstraint(
          "T",
          {"tensor(float16)",
           "tensor(float)",
           "tensor(double)"},
          "Constrain input and output types to float tensors.")
      .TypeAndShapeInferenceFunction([](ONNX_NAMESPACE::InferenceContext& ctx) {
        // Type inference
        using namespace ONNX_NAMESPACE;
        propagateElemTypeFromInputToOutput(ctx, 0, 0);

        // Shape inference
        if (hasInputShape(ctx, 0)) {
          const TensorShapeProto& input_shape =
              ctx.getInputType(0)->tensor_type().shape();
          const int rank = static_cast<int>(input_shape.dim_size());

          if (rank < 2) {
            fail_shape_inference("Input rank must be >= 2.")
          }

          const auto mat_w = input_shape.dim(rank - 1);
          const auto mat_h = input_shape.dim(rank - 2);
          if (mat_w.has_dim_value() && mat_h.has_dim_value() &&
              (mat_w.dim_value() != mat_h.dim_value())) {
            fail_shape_inference(
                "The inner-most 2 dimensions must have the same size (mat_w:",
                mat_w.dim_value(),
                " != mat_h:",
                mat_h.dim_value(),
                ").");
          }

          // Shape inference
          propagateShapeFromInputToOutput(ctx, 0, 0);
        }
      });

  static const char* TorchEmbedding_ver1_doc = R"DOC(
      Based on Torch operator Embedding, creates a lookup table of embedding vectors of fixed size,
       for a dictionary of fixed size.
      )DOC";

  ONNX_CONTRIB_OPERATOR_SCHEMA(TorchEmbedding)
      .SetDomain(kMSDomain)
      .SinceVersion(1)
      .SetDoc(TorchEmbedding_ver1_doc)
      .Input(
          0,
          "weight",
          "The embedding matrix of size N x M. 'N' is equal to the maximum possible index + 1, and 'M' is "
          "equal to the embedding size",
          "T")
      .Input(
          1,
          "indices",
          "Long tensor containing the indices to extract from embedding matrix.",
          "tensor(int64)")
      .Input(
          2,
          "padding_idx",
          "A 0-D scalar tensor. If specified, the entries at `padding_idx` do not contribute to the gradient; "
          "therefore, the embedding vector at `padding_idx` is not updated during training, "
          "i.e. it remains as a fixed pad.",
          "tensor(int64)",
          OpSchema::Optional)
      .Input(
          3,
          "scale_grad_by_freq",
          "A 0-D bool tensor. If given, this will scale gradients by the inverse of frequency of "
          "the indices (words) in the mini-batch. Default  is ``False``",
          "tensor(bool)",
          OpSchema::Optional)
      .Output(
          0,
          "Y",
          "Output tensor of the same type as the input tensor. Shape of the output is * x M, where '*' is the shape of "
          "input indices, and 'M' is the embedding size.",
          "T")
      .TypeConstraint(
          "T",
          {"tensor(float16)",
           "tensor(float)",
           "tensor(double)",
           "tensor(bfloat16)",
           "tensor(uint8)",
           "tensor(uint16)",
           "tensor(uint32)",
           "tensor(uint64)",
           "tensor(int8)",
           "tensor(int16)",
           "tensor(int32)",
           "tensor(int64)"},
          "Constrain input and output types to all numeric tensors.")
      .TypeAndShapeInferenceFunction([](ONNX_NAMESPACE::InferenceContext& ctx) {
        using namespace ONNX_NAMESPACE;
        propagateElemTypeFromInputToOutput(ctx, 0, 0);

        TensorShapeProto outputs_shape;
        Dim input_dim_i;

        if (hasInputShape(ctx, 1)) {
          auto& input_shape = getInputShape(ctx, 1);
          for (int32_t i = 0; i < input_shape.dim_size(); i++) {
            input_dim_i = input_shape.dim(i);
            *outputs_shape.add_dim() = input_dim_i;
          }
        }

        Dim embedding_dim;
        unifyInputDim(ctx, 0, 1, embedding_dim);
        *outputs_shape.add_dim() = embedding_dim;
        updateOutputShape(ctx, 0, outputs_shape);
      });

  static const char* Trilu_ver1_doc = R"DOC(
      Returns the upper or lower triangular part of a 2-D matrix, or batches of 2-D matrices. If the attribute "upper" is set to true,
      the upper triangular matrix is retained. Lower triangular matrix is retained otherwise. Default value for upper is true.
      Trilu takes one input tensor of shape [*, N, M], where * is zero or more batch dimensions. The upper triangular part consists
      of the elements on and above the given diagonal (k). The lower triangular part consists of elements on and below the diagonal.
      All other elements in the matrix are set to zero.
      If k = 0, the triangular part on and above/below the main diagonal is retained.
      If upper is set to true, a positive k retains the upper triangular matrix excluding k diagonals above
      the main diagonal. A negative k value includes as many diagonals below the main diagonal.
      If upper is set to false, a positive k retains the lower triangular matrix including k diagonals above
      the main diagonal. A negative k value excludes as many diagonals below the main diagonal.
      )DOC";

  ONNX_CONTRIB_OPERATOR_SCHEMA(Trilu)
      .SetDomain(kMSDomain)
      .SinceVersion(1)
      .SetDoc(Trilu_ver1_doc)
      .Attr("upper",
            "Boolean. Indicates whether upper or lower part of matrix is retained. Default is true.",
            AttributeProto::INT,
            static_cast<int64_t>(1))
      .Input(
          0,
          "X",
          "Input tensor of rank 2 or higher.",
          "T")
      .Input(
          1,
          "k",
          "A 0-D tensor containing a single value corresponding to the number diagonals above or the main diagonal to exclude or include."
          "Default value is 0 if it's not specified.",
          "tensor(int64)",
          OpSchema::Optional)
      .Output(
          0,
          "Y",
          "Output tensor of the same type and shape as the input tensor.",
          "T")
      .TypeConstraint(
          "T",
          {"tensor(float16)",
           "tensor(float)",
           "tensor(double)",
           "tensor(bfloat16)",
           "tensor(uint8)",
           "tensor(uint16)",
           "tensor(uint32)",
           "tensor(uint64)",
           "tensor(int8)",
           "tensor(int16)",
           "tensor(int32)",
           "tensor(int64)",
           "tensor(bool)"},
          "Constrain input and output types to all numeric tensors and bool tensors.")
      .TypeAndShapeInferenceFunction([](ONNX_NAMESPACE::InferenceContext& ctx) {
        using namespace ONNX_NAMESPACE;
        propagateElemTypeFromInputToOutput(ctx, 0, 0);

        if (hasInputShape(ctx, 0)) {
          const TensorShapeProto& input_shape =
              ctx.getInputType(0)->tensor_type().shape();
          const int rank = static_cast<int>(input_shape.dim_size());
          if (rank < 2) {
            fail_shape_inference("Input rank must be >= 2.")
          }
          propagateShapeFromInputToOutput(ctx, 0, 0);
        }
      });

  ONNX_CONTRIB_OPERATOR_SCHEMA(BiasSoftmax)
      .SetDomain(kMSDomain)
      .SinceVersion(1)
      .SetDoc(
          "Y = softmax(scores + bias)) with simple broadcast on bias. "
          "Intended to specialize softmax(scores + additive_mask) commonly found in transformer models.")
      .Attr("softmax_axis", "apply softmax to elements for dimensions softmax_axis or higher", AttributeProto::INT, static_cast<int64_t>(1))
      .Attr("broadcast_axis", "broadcast bias across input for dimensions broadcast_axis to softmax_axis-1", AttributeProto::INT, static_cast<int64_t>(1))
      .Input(0, "data", "The input data as Tensor.", "T")
      .Input(1, "bias", "The bias (or mask) as Tensor.", "T")
      .Output(0, "output", "The output.", "T")
      .TypeConstraint(
          "T",
          {"tensor(float16)", "tensor(float)", "tensor(double)"},
          "Constrain input and output types to float tensors.")
      .TypeAndShapeInferenceFunction(ONNX_NAMESPACE::propagateShapeAndTypeFromFirstInput);

  ONNX_CONTRIB_OPERATOR_SCHEMA(BiasDropout)
      .SetDomain(kMSDomain)
      .SinceVersion(1)
      .SetDoc(
          "output, dropout_mask = Dropout(data + bias, ratio) + residual, "
          "Intended to specialize the dropout pattern commonly found in transformer models.")
      .Attr("seed", "(Optional) Seed to the random generator, if not specified we will auto generate one.", AttributeProto::INT, OPTIONAL_VALUE)
      .AllowUncheckedAttributes()
      .Input(0, "data", "The input data as Tensor.", "T")
      .Input(1, "bias", "The bias input, a vector with the same shape as last dim of data OR same shape with data", "T")
      .Input(2, "residual", "The residual input, must have the same shape as data", "T", OpSchema::Optional)
      .Input(3, "ratio",
             "The ratio of random dropout, with value in [0, 1). If this input was not set, "
             "or if it was set to 0, the output would be a simple copy of the input. "
             "If it's non-zero, output will be a random dropout of input, which is typically "
             "the case during training.",
             "T1",
             OpSchema::Optional)
      .Input(4, "training_mode",
             "If set to true then it indicates dropout is being used for "
             "training. It is an optional value hence unless specified explicitly, it is false. "
             "If it is false, ratio is ignored and the operation mimics inference mode where nothing "
             "will be dropped from the input data and if mask is requested as output it will contain "
             "all ones.",
             "T2",
             OpSchema::Optional)
      .Output(0, "output", "The output.", "T")
      .Output(1, "mask", "The output mask of dropout.", "T2", OpSchema::Optional)
      .TypeConstraint(
          "T",
          {"tensor(float16)", "tensor(float)", "tensor(double)", "tensor(bfloat16)"},
          "Constrain input and output types to float tensors.")
      .TypeConstraint(
          "T1",
          {"tensor(float16)", "tensor(float)", "tensor(double)", "tensor(bfloat16)"},
          "Constrain input 'ratio' types to float tensors.")
      .TypeConstraint(
          "T2",
          {"tensor(bool)"},
          "Constrain output 'mask' types to boolean tensors.")
      .TypeAndShapeInferenceFunction([](ONNX_NAMESPACE::InferenceContext& ctx) {
        propagateShapeAndTypeFromFirstInput(ctx);
        if (ctx.getNumOutputs() == 2) {
          updateOutputElemType(ctx, 1, ONNX_NAMESPACE::TensorProto::BOOL);
          if (hasNInputShapes(ctx, 1)) {
            propagateShapeFromInputToOutput(ctx, 0, 1);
          }
        }
      });

  ONNX_CONTRIB_OPERATOR_SCHEMA(IsAllFinite)
      .SetSupportLevel(OpSchema::SupportType::EXPERIMENTAL)
      .SetDoc("IsAllFinite")
      .SetDomain(kMSDomain)
      .SinceVersion(1)
      .Attr("isinf_only",
            "If true, check only for Inf, -Inf.",
            AttributeProto::INT,
            static_cast<int64_t>(0))
      .Attr("isnan_only",
            "If true, check only for NaN.",
            AttributeProto::INT,
            static_cast<int64_t>(0))
      .TypeConstraint(
          "V",
          {"tensor(float16)", "tensor(float)", "tensor(double)", "tensor(bfloat16)"},
          "Constrain input and output types to float tensors.")
      .TypeConstraint(
          "T",
          {"tensor(bool)"},
          "Constrain the output to a boolean tensor.")
      .Input(0, "input", "Input tensors to check.", "V",
             OpSchema::Variadic)
      .Output(
          0,
          "output",
          "The output scalar. Its value is true if all input "
          "tensors are finite. Otherwise, the output value would "
          "be false.",
          "T")
      .TypeAndShapeInferenceFunction([](ONNX_NAMESPACE::InferenceContext& ctx) {
        bool isinf_only = static_cast<bool>(getAttribute(ctx, "isinf_only", int64_t(0)));
        bool isnan_only = static_cast<bool>(getAttribute(ctx, "isnan_only", int64_t(0)));
        ORT_ENFORCE(!(isinf_only && isnan_only),
                    "Both attributes isinf_only and isnan_only cannot be set. Unset both to check for both conditions.");
        updateOutputShape(ctx, 0, {});
        updateOutputElemType(ctx, 0, ONNX_NAMESPACE::TensorProto::BOOL);
      });

  static const char* GridSample_ver1_doc = R"DOC(
      Given an `input` and a flow-field `grid`, computes the `output` using `input` values and pixel locations from `grid`.
      Currently, only spatial (4-D) inputs are supported. For `input` with shape (N, C, H, W) and `grid` with shape (N, H_out, W_out, 2),
      the `output` will have shape (N, C, H_out, W_out).
      For each output location `output[n, :, h, w]`, the size-2 vector `grid[n, h, w]` specifies `input` pixel locations `x` and `y`,
      which are used to interpolate the output value `output[n, :, h, w]`.
      The GridSample operator is often used in doing grid generator and sampler in the [Spatial Transformer Networks](https://arxiv.org/abs/1506.02025).
      See also in [torch.nn.functional.grid_sample](https://pytorch.org/docs/master/generated/torch.nn.functional.grid_sample.html#torch-nn-functional-grid-sample).
      )DOC";

  ONNX_CONTRIB_OPERATOR_SCHEMA(GridSample)
      .SetDomain(kMSDomain)
      .SinceVersion(1)
      .SetDoc(GridSample_ver1_doc)
      .Attr(
          "mode",
          "Three interpolation modes: bilinear (default), nearest and bicubic.",
          AttributeProto::STRING,
          std::string("bilinear"))
      .Attr(
          "padding_mode",
          "Support padding modes for outside grid values: `zeros`(default), `border`, `reflection`. "
          "zeros: use 0 for out-of-bound grid locations, "
          "border: use border values for out-of-bound grid locations, "
          "reflection: use values at locations reflected by the border for out-of-bound grid locations.",
          AttributeProto::STRING,
          std::string("zeros"))
      .Attr(
          "align_corners",
          "If align_corners=1, the extrema (-1 and 1) are considered as referring to the center points of the input's corner pixels. "
          "If align_corners=0, they are instead considered as referring to the corner points of the input's corner pixels, making the sampling more resolution agnostic.",
          AttributeProto::INT,
          static_cast<int64_t>(0))
      .Input(
          0,
          "X",
          "4-D tensor of shape (N, C, H, W), "
          "where N is the batch size, C is the numbers of channels, "
          "H and W are the height and width of the input data.",
          "T1")
      .Input(
          1,
          "Grid",
          "Input offset, 4-D tensor of shape (N, H_out, W_out, 2), "
          "where H_out and W_out are the height and width of grid and output, "
          "Grid specifies the sampling pixel locations normalized by the input spatial dimensions. "
          "Therefore, it should have most values in the range of [-1, 1]. "
          "If grid has values outside the range of [-1, 1], the corresponding outputs will be handled as defined by padding_mode.",
          "T1")
      .Output(
          0,
          "Y",
          "4-D tensor of shape (N, C, H_out, W_out).",
          "T2")
      .TypeConstraint(
          "T1",
          OpSchema::all_tensor_types(),
          "Constrain input types to all tensor types.")
      .TypeConstraint(
          "T2",
          {"tensor(float16)", "tensor(float)", "tensor(double)"},
          "Constrain output types to float tensors.")
      .TypeAndShapeInferenceFunction([](InferenceContext& ctx) {
        propagateElemTypeFromInputToOutput(ctx, 0, 0);

        size_t input_param = 0, grid_param = 1;

        checkInputRank(ctx, input_param, 4);
        checkInputRank(ctx, grid_param, 4);

        // Output dimensions, initialized to an unknown-dimension-value
        Dim N, C, H_out, W_out;

        // Get value of N from dim 0 of input_param, if available
        unifyInputDim(ctx, input_param, 0, N);
        // Get value of C from dim 1 of input_param, if available
        unifyInputDim(ctx, input_param, 1, C);

        // Get value of H_out from dim 1 of grid_param, if available
        unifyInputDim(ctx, grid_param, 1, H_out);
        // Get value of W_out from dim 2 of grid_param, if available
        unifyInputDim(ctx, grid_param, 2, W_out);

        // set output shape:
        updateOutputShape(ctx, 0, {N, C, H_out, W_out});
      });

#ifndef _OPSCHEMA_LIB_
  // Register the NCHWc schemas if supported by the platform.
  if (MlasNchwcGetBlockSize() > 1) {
    RegisterNchwcSchemas();
  }
#endif

  RegisterNhwcSchemas();
  RegisterBertSchemas();
  RegisterTextGenerationSchemas();

#ifdef BUILD_MS_EXPERIMENTAL_OPS
  onnxruntime::signal::RegisterSignalSchemas();
#endif

  RegisterQuantizationSchemas();
}
}  // namespace contrib
}  // namespace onnxruntime<|MERGE_RESOLUTION|>--- conflicted
+++ resolved
@@ -620,11 +620,6 @@
   if (!(input_ids_dims[0].has_dim_value() && input_ids_dims[1].has_dim_value())) {
     return;
   }
-<<<<<<< HEAD
-  
-=======
-
->>>>>>> 7d93498e
   int64_t batch_size = input_ids_dims[0].dim_value();
   int64_t sequence_length = input_ids_dims[1].dim_value();
 
@@ -699,10 +694,7 @@
               "T", OpSchema::Optional)
         .Input(7, "repetition_penalty", "The parameter for repetition penalty. Default value 1.0 means no penalty. Accepts value > 0.0. Shape is (1)", "T", OpSchema::Optional)
         .Input(8, "vocab_mask", "Mask of vocabulary. Words that masked with 0 are not allowed to be generated, and 1 is allowed. Shape is (vacab_size)", "M", OpSchema::Optional)
-<<<<<<< HEAD
         .Input(9, "prefix_vocab_mask", "Mask of vocabulary for first step. Words that masked with 0 are not allowed to be generated, and 1 is allowed. Shape is (vacab_size)", "M", OpSchema::Optional)
-=======
->>>>>>> 7d93498e
         .Output(0, "sequences", "Word IDs of generated sequences. Shape is (batch_size, num_return_sequences, max_sequence_length)", "I")
         .Output(1, "sequences_scores", "Final beam score of the generated sequences. Shape is (batch_size, num_return_sequences)", "T", OpSchema::Optional)
         .Output(2, "scores",
@@ -900,11 +892,7 @@
       .TypeConstraint("B", {"tensor(bool)"}, "Constrain key_padding_mask to bool tensors.")
       .TypeAndShapeInferenceFunction([](ONNX_NAMESPACE::InferenceContext& ctx) {
         DecoderAttentionTypeAndShapeInference(ctx);
-<<<<<<< HEAD
-      }); 
-=======
       });
->>>>>>> 7d93498e
 
   static const char* EmbedLayerNormalization_ver1_doc = R"DOC(
 EmbedLayerNormalization is the fusion of embedding layer in BERT model, with optional mask processing.
