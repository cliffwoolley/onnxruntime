--- conflicted
+++ resolved
@@ -257,11 +257,7 @@
    * @param model_uri absolute path of the model file.
    * @return OK if success.
    */
-<<<<<<< HEAD
-  common::Status Load(const std::basic_string<ORTCHAR_T>& model_uri) ORT_MUST_USE_RESULT;
-=======
   common::Status Load(const PathString& model_uri) ORT_MUST_USE_RESULT;
->>>>>>> 3efd9a73
 #ifdef _WIN32
   common::Status Load(const std::string& model_uri) ORT_MUST_USE_RESULT;
 #endif
@@ -575,11 +571,7 @@
    * @param model_uri absolute path of the model file.
    * @return OK if success.
    */
-<<<<<<< HEAD
-  common::Status LoadOrtModel(const std::basic_string<ORTCHAR_T>& model_uri) ORT_MUST_USE_RESULT;
-=======
   common::Status LoadOrtModel(const PathString& model_uri) ORT_MUST_USE_RESULT;
->>>>>>> 3efd9a73
 
   /**
    * Load an ORT format model.
