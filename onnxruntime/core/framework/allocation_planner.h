// Copyright (c) Microsoft Corporation. All rights reserved.
// Licensed under the MIT License.

#pragma once

#include "core/common/status.h"
#include "core/framework/alloc_kind.h"
#include "core/framework/allocator.h"
#include "core/framework/sequential_execution_plan.h"
#include "core/graph/graph_viewer.h"
#include "core/framework/session_options.h"

namespace ONNX_NAMESPACE {
class TensorShapeProto;
}
namespace onnxruntime {

namespace NestedSubgraphInfoDetails {

// Used to compose a unique key to identify a nested subgraph
// relative to a current graph level (which in turn is identified using a "base")
std::string ComposeNestedSubgraphInfoKeyHelper(const std::string& base, size_t graph_depth,
                                               NodeIndex node_index, const std::string& attr_name);

}  // namespace NestedSubgraphInfoDetails

class ExecutionProviders;
struct KernelCreateInfo;
class KernelRegistryManager;
class OrtValueNameIdxMap;
class IStreamCommandHandleRegistry;

using KernelCreateInfoMap = std::unordered_map<onnxruntime::NodeIndex, gsl::not_null<const KernelCreateInfo*>>;
using SubgraphsKernelCreateInfoMaps = std::unordered_map<std::string, KernelCreateInfoMap>;
// Specify how many logic streams for each provider type
using ProviderStreamMap = InlinedHashMap<std::string, int>;
// Each set contains ops which should be grouped in an independent logic stream
using OpStreamMap = std::vector<std::vector<std::string>>;

// ISequentialPlannerContext abstracts how the planner accesses information (such as inferred shape)
// to do the planning.
class ISequentialPlannerContext {
 public:
  virtual const ONNX_NAMESPACE::TensorShapeProto* GetShape(const onnxruntime::NodeArg& arg) const = 0;
  // If it returns true, planner won't reuse output tensors
  // see PlannerImpl::ComputeReusePlan
  virtual bool IsParallelExecutionEnabled() const { return false; }

  virtual ExecutionOrder GetExecutionOrder() const { return ExecutionOrder::DEFAULT; }

  virtual bool GetEnableMemoryReuse() const { return true; }
  virtual ~ISequentialPlannerContext() = default;
};

class SequentialPlannerContext : public ISequentialPlannerContext {
 public:
  SequentialPlannerContext(ExecutionMode execution_mode, ExecutionOrder execution_order, bool enable_memory_reuse)
      : execution_mode_(execution_mode),
        exection_order_(execution_order),
        enable_memory_reuse_(enable_memory_reuse) {
  }

  const ONNX_NAMESPACE::TensorShapeProto* GetShape(const onnxruntime::NodeArg& arg) const override {
    return arg.Shape();
  }

  bool IsParallelExecutionEnabled() const override { return execution_mode_ == ExecutionMode::ORT_PARALLEL; }

  ExecutionOrder GetExecutionOrder() const override { return exection_order_; }

  bool GetEnableMemoryReuse() const override { return enable_memory_reuse_; }

 private:
  ExecutionMode execution_mode_ = ExecutionMode::ORT_SEQUENTIAL;
  ExecutionOrder exection_order_ = ExecutionOrder::DEFAULT;
  bool enable_memory_reuse_ = true;
};

<<<<<<< HEAD
class ParallelPlannerContext : public SequentialPlannerContext {
 public:
  explicit ParallelPlannerContext() : SequentialPlannerContext(ExecutionMode::ORT_PARALLEL, ExecutionOrder::DEFAULT, false) {}
};

// Given a graph with node placement information, partition the nodes into multiple sequence.
// Each sequence can be executed in-dependently. The nodes in each sequence are executed in order,
// but we can't assume any execution order between sequences, unless there is a data dependency.
class INodePartitioner {
=======
// Given a graph with node placement information, partition the nodes into multiple sequence.
// Each sequence can be executed in-dependently. The nodes in each sequence are executed in order,
// but we can't assume any execution order between sequences, unless there is a data dependency.
class IGraphPartitioner {
>>>>>>> 53ac1d60
 public:
  // DummyPartition is the default partition, which group the nodes based on the device information.
  // i.e., given a graph which has CPU EP nodes, Cuda EP nodes and TRT EP nodes,
  // it will be partitioned as two sequences, one is for CPU EP nodes, another is for TRT and Cuda nodes.
  // We will add more optimized partitioner later.
<<<<<<< HEAD
  enum NodePartitionerType {
    DummyPartition = 0,
    Unknown,
  };
  virtual ~INodePartitioner(){};
  // create the partition based on the partition type.
  // if a configuration file is given, perform the partition based on the user configuration.
  static std::unique_ptr<INodePartitioner> CreateNodePartitioner(const logging::Logger& logger, const std::string& configuration_file = "");
  virtual void PartitionNodes(const onnxruntime::GraphViewer& graph_viewer, const ExecutionProviders& execution_providers, std::vector<InlinedVector<NodeIndex>>& stream_nodes) = 0;
  Status GetStatus() const { return status_; }
=======
  enum GraphPartitioningStrategy {
    DeviceBasedPartition = 0,
    Unknown,
  };
  virtual ~IGraphPartitioner(){};
  // create the partition based on the partition type.
  // if a configuration file is given, perform the partition based on the user configuration.
  static std::unique_ptr<IGraphPartitioner> CreateNodePartitioner(const logging::Logger& logger, const std::string& configuration_file = "");
  virtual void PartitionNodes(const onnxruntime::GraphViewer& graph_viewer, const ExecutionProviders& execution_providers, std::vector<InlinedVector<NodeIndex>>& stream_nodes) = 0;
  const Status& GetStatus() const { return status_; }
>>>>>>> 53ac1d60
  virtual const std::string& Name() const = 0;

 protected:
  static InlinedVector<std::string> Split(const std::string& line, char splitor);
<<<<<<< HEAD
  static InlinedHashMap<std::string, NodePartitionerType> name_type_map;
  INodePartitioner(const logging::Logger& logger, const std::string& configuration_file) : logger_(logger), configuration_file_(configuration_file) {}
=======
  static InlinedHashMap<std::string, GraphPartitioningStrategy> name_type_map;
  IGraphPartitioner(const logging::Logger& logger, const std::string& configuration_file) : logger_(logger), configuration_file_(configuration_file) {}
>>>>>>> 53ac1d60
  const logging::Logger& logger_;
  std::string configuration_file_{};
  Status status_{};
};

class SequentialPlanner {
 public:
  // This API allows user to provide a custom planner context.
  // TODO - remove duplicated ExecutionProvider argument
  static Status CreatePlan(
      const Node* parent_node, const onnxruntime::GraphViewer& graph,
      gsl::span<const NodeArg* const> outer_scope_node_args,
      const ExecutionProviders& providers,
      const KernelCreateInfoMap& kernel_create_info_map,
      const SubgraphsKernelCreateInfoMaps& subgraphs_kernel_create_info_maps,
      const InlinedHashMap<OrtValueName, OrtMemoryInfo>& outer_scope_arg_to_location_map,
      const OrtValueNameIdxMap& ort_value_name_idx_map,
      const ISequentialPlannerContext& context,
      const IStreamCommandHandleRegistry& stream_handle_registry,
      const std::string& partition_config_file,
      const logging::Logger& logger,
      std::optional<SequentialExecutionPlan>& plan);
};

}  // namespace onnxruntime<|MERGE_RESOLUTION|>--- conflicted
+++ resolved
@@ -76,39 +76,15 @@
   bool enable_memory_reuse_ = true;
 };
 
-<<<<<<< HEAD
-class ParallelPlannerContext : public SequentialPlannerContext {
- public:
-  explicit ParallelPlannerContext() : SequentialPlannerContext(ExecutionMode::ORT_PARALLEL, ExecutionOrder::DEFAULT, false) {}
-};
-
-// Given a graph with node placement information, partition the nodes into multiple sequence.
-// Each sequence can be executed in-dependently. The nodes in each sequence are executed in order,
-// but we can't assume any execution order between sequences, unless there is a data dependency.
-class INodePartitioner {
-=======
 // Given a graph with node placement information, partition the nodes into multiple sequence.
 // Each sequence can be executed in-dependently. The nodes in each sequence are executed in order,
 // but we can't assume any execution order between sequences, unless there is a data dependency.
 class IGraphPartitioner {
->>>>>>> 53ac1d60
  public:
   // DummyPartition is the default partition, which group the nodes based on the device information.
   // i.e., given a graph which has CPU EP nodes, Cuda EP nodes and TRT EP nodes,
   // it will be partitioned as two sequences, one is for CPU EP nodes, another is for TRT and Cuda nodes.
   // We will add more optimized partitioner later.
-<<<<<<< HEAD
-  enum NodePartitionerType {
-    DummyPartition = 0,
-    Unknown,
-  };
-  virtual ~INodePartitioner(){};
-  // create the partition based on the partition type.
-  // if a configuration file is given, perform the partition based on the user configuration.
-  static std::unique_ptr<INodePartitioner> CreateNodePartitioner(const logging::Logger& logger, const std::string& configuration_file = "");
-  virtual void PartitionNodes(const onnxruntime::GraphViewer& graph_viewer, const ExecutionProviders& execution_providers, std::vector<InlinedVector<NodeIndex>>& stream_nodes) = 0;
-  Status GetStatus() const { return status_; }
-=======
   enum GraphPartitioningStrategy {
     DeviceBasedPartition = 0,
     Unknown,
@@ -119,18 +95,12 @@
   static std::unique_ptr<IGraphPartitioner> CreateNodePartitioner(const logging::Logger& logger, const std::string& configuration_file = "");
   virtual void PartitionNodes(const onnxruntime::GraphViewer& graph_viewer, const ExecutionProviders& execution_providers, std::vector<InlinedVector<NodeIndex>>& stream_nodes) = 0;
   const Status& GetStatus() const { return status_; }
->>>>>>> 53ac1d60
   virtual const std::string& Name() const = 0;
 
  protected:
   static InlinedVector<std::string> Split(const std::string& line, char splitor);
-<<<<<<< HEAD
-  static InlinedHashMap<std::string, NodePartitionerType> name_type_map;
-  INodePartitioner(const logging::Logger& logger, const std::string& configuration_file) : logger_(logger), configuration_file_(configuration_file) {}
-=======
   static InlinedHashMap<std::string, GraphPartitioningStrategy> name_type_map;
   IGraphPartitioner(const logging::Logger& logger, const std::string& configuration_file) : logger_(logger), configuration_file_(configuration_file) {}
->>>>>>> 53ac1d60
   const logging::Logger& logger_;
   std::string configuration_file_{};
   Status status_{};
