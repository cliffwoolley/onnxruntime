// Copyright (c) Microsoft Corporation. All rights reserved.
// Licensed under the MIT License.
#include "core/graph/onnx_protobuf.h"
#include "core/framework/utils.h"

#include <iomanip>

#include "core/graph/graph_viewer.h"
#include "core/framework/data_transfer_manager.h"
#include "core/framework/execution_frame.h"
#include "core/framework/execution_providers.h"
#include "core/framework/feeds_fetches_manager.h"
#include "core/framework/kernel_def_builder.h"
#include "core/framework/kernel_registry_manager.h"
#include "core/framework/op_kernel_context_internal.h"
#include "core/framework/parallel_executor.h"
#include "core/framework/session_state.h"
#include "core/framework/sequential_executor.h"
#include "core/framework/tensorprotoutils.h"
#include "core/mlas/inc/mlas.h"

namespace ONNX_NAMESPACE {
std::ostream& operator<<(std::ostream& out, const TensorShapeProto& shape_proto) {
  std::string result;
  result.reserve(128);

  result.append("{");
  bool first = true;
  for (auto& dim : shape_proto.dim()) {
    if (!first) {
      result.append(",");
    }

    if (onnxruntime::utils::HasDimValue(dim))
      result.append(std::to_string(dim.dim_value()));
    else if (onnxruntime::utils::HasDimParam(dim))
      result.append(dim.dim_param());

    first = false;
  }
  result.append("}");

  return (out << result);
}

std::ostream& operator<<(std::ostream& out, const TensorProto& tensor_proto) {
  std::string result;
  result.reserve(128);

  result.append("{");
  bool first = true;
  for (auto& dim : tensor_proto.dims()) {
    if (!first) {
      result.append(",");
    }

    result.append(std::to_string(dim));
    first = false;
  }
  result.append("}");

  return (out << result);
}
}  // namespace ONNX_NAMESPACE

namespace onnxruntime {
namespace utils {
void* DefaultAlloc(size_t size) {
  if (size <= 0) return nullptr;
  void* p;
  size_t alignment = MlasGetPreferredBufferAlignment();
#if _MSC_VER
  p = _aligned_malloc(size, alignment);
  if (p == nullptr)
    ORT_THROW_EX(std::bad_alloc);
#elif defined(_LIBCPP_SGX_CONFIG)
  p = memalign(alignment, size);
  if (p == nullptr)
    ORT_THROW_EX(std::bad_alloc);
#else
  int ret = posix_memalign(&p, alignment, size);
  if (ret != 0)
    ORT_THROW_EX(std::bad_alloc);
#endif
  return p;
}

void DefaultFree(void* p) {
#if _MSC_VER
  _aligned_free(p);
#else
  free(p);
#endif
}

bool ProviderIsCpuBased(const std::string& provider_type) {
  return provider_type == onnxruntime::kCpuExecutionProvider ||
         provider_type == onnxruntime::kDnnlExecutionProvider ||
         provider_type == onnxruntime::kNupharExecutionProvider ||
         provider_type == onnxruntime::kVitisAIExecutionProvider ||
         provider_type == onnxruntime::kOpenVINOExecutionProvider ||
         provider_type == onnxruntime::kNnapiExecutionProvider ||
         provider_type == onnxruntime::kAclExecutionProvider ||
         provider_type == onnxruntime::kArmNNExecutionProvider ||
         provider_type == onnxruntime::kRknpuExecutionProvider ||
         provider_type == onnxruntime::utils::kInternalTestingExecutionProvider;
}

static common::Status AllocateHelper(const AllocatorPtr& allocator,
                                     const Tensor& fetched_tensor, OrtValue& output_mlvalue) {
  if (!allocator) {
    return Status(common::ONNXRUNTIME, common::FAIL, "invalid allocator");
  }

  std::unique_ptr<Tensor> p_tensor = onnxruntime::make_unique<Tensor>(fetched_tensor.DataType(),
                                                                      fetched_tensor.Shape(),
                                                                      allocator);
  auto ml_tensor = DataTypeImpl::GetType<Tensor>();
  output_mlvalue.Init(p_tensor.release(),
                      ml_tensor,
                      ml_tensor->GetDeleteFunc());

  return Status::OK();
}

const std::string& GetNodeInputProviderType(const SessionState::NodeInfo& info) {
  // the input index will be std::numeric_limits<size_t>::max() if it's an implicit input to a control flow node.
  // the input will be processed fully when executing the subgraph that consumes the implicit input.
  bool implicit_input = info.index == std::numeric_limits<size_t>::max();

  // node may declare input_mem_type to be on CPU explicitly
  // skip implicit inputs as they don't have a valid 'index' value
  bool node_input_on_cpu = !implicit_input && info.kci && info.kci->kernel_def->IsInputOnCpu(info.index);

  // need a std::string that doesn't go away for kCpuExecutionProvider so we can return a reference.
  static const std::string cpu_execution_provider{onnxruntime::kCpuExecutionProvider};

  auto& required_provider_type = node_input_on_cpu ? cpu_execution_provider
                                                   : info.p_node->GetExecutionProviderType();

  return required_provider_type;
}

// Copy MLValue. Uses DataTransferManager for device copy if necessary. If copy_pairs is provided,
// src/dst pairs that need a device copy are added to copy_pairs so copying can be batches by the DataTransferManager
// implementation for performance reasons.
static Status BatchOrCopyMLValue(const SessionState& session_state,
                                 const MLValueCopyInfo& copy_info,
                                 const OrtValue& source_mlvalue,
                                 OrtValue& target_mlvalue,
                                 std::vector<IDataTransfer::SrcDstPair>* copy_pairs = nullptr) {
  // same device so direct copy
  if (copy_info.source_device == copy_info.target_device) {
    target_mlvalue = source_mlvalue;
    return Status::OK();
  }

  auto& source_tensor = source_mlvalue.Get<Tensor>();
  if (!target_mlvalue.IsAllocated()) {
    auto allocator = session_state.GetAllocator(copy_info.target_device);
    ORT_ENFORCE(allocator != nullptr, "Failed to find allocator for device ", copy_info.target_device.ToString());

    ORT_RETURN_IF_ERROR(utils::AllocateHelper(allocator, source_tensor, target_mlvalue));
  }

  Tensor* p_output_tensor = target_mlvalue.GetMutable<Tensor>();

  if (copy_pairs != nullptr) {
    copy_pairs->push_back({source_tensor, *p_output_tensor, 0});
  } else {
    ORT_RETURN_IF_ERROR(session_state.GetDataTransferMgr().CopyTensor(source_tensor, *p_output_tensor));
  }

  return Status::OK();
}

static bool HaveCpuExecutionProvidersOnly(const ExecutionProviders& execution_providers) {
  for (const auto& execution_provider : execution_providers) {
    if (!ProviderIsCpuBased(execution_provider->Type())) {
      return false;
    }
  }

  return true;
}

static const OrtMemoryInfo& FindMemoryInfoForValue(const OrtValueNameIdxMap& map,
                                                   const SequentialExecutionPlan& plan,
                                                   const std::string& name) {
  int idx = -1;
  auto status = map.GetIdx(name, idx);
  ORT_THROW_IF_ERROR(status);

  const auto& location = plan.GetLocation(idx);
  return location;
}

const OrtMemoryInfo& FindMemoryInfoForValue(const SessionState& session_state,
                                            const std::string& name) {
  const auto* exec_plan_ptr = session_state.GetExecutionPlan();
  ORT_ENFORCE(exec_plan_ptr);

  return FindMemoryInfoForValue(session_state.GetOrtValueNameIdxMap(), *exec_plan_ptr, name);
}

// get the target device info for the node consuming each input provided in the feeds.
// source_device info is not known until runtime
static common::Status CalculateStaticCopyInfoForFeed(const SessionState& session_state,
                                                     const std::string& input_name,
                                                     MLValueCopyInfo& copy_info) {
  std::vector<SessionState::NodeInfo> node_info_vec;
  ORT_RETURN_IF_ERROR(session_state.GetInputNodeInfo(input_name, node_info_vec));
  const auto& node_info = node_info_vec.front();  // all consumers of a feed have the same device so first entry is fine

  if (node_info.p_node == nullptr) {
    // ignore dummy entry for an input that we didn't find a use of in the graph.
    return Status::OK();
  }

  copy_info.target_device = *node_info.device;

  return Status::OK();
}

static common::Status CalculateStaticCopyInfoForFeeds(const SessionState& session_state,
                                                      const std::vector<std::string>& feed_names,
                                                      std::vector<MLValueCopyInfo>& copy_info) {
  for (size_t idx = 0, end = feed_names.size(); idx < end; ++idx) {
    ORT_RETURN_IF_ERROR(CalculateStaticCopyInfoForFeed(session_state, feed_names[idx], copy_info[idx]));
  }

  return Status::OK();
}

// get the source device info for the node producing each output that we will return in the fetches.
// target device info is not known until runtime.
static common::Status CalculateStaticCopyInfoForFetches(const SessionState& session_state,
                                                        const std::vector<std::string>& fetch_names,
                                                        std::vector<MLValueCopyInfo>& copy_info) {
  for (size_t idx = 0, end = fetch_names.size(); idx < end; ++idx) {
    const std::string& output_name = fetch_names[idx];

    const auto& info = FindMemoryInfoForValue(session_state, output_name);
    copy_info[idx].source_device = info.device;

    // If for some reason using just the device from the allocation plan isn't enough, the following
    // would use the NodeInfo from the node producing the output
    //
    //std::vector<SessionState::NodeInfo> node_info_vec;
    //auto status = session_state.GetOutputNodeInfo(output_name, node_info_vec);
    //if (status.IsOK()) {
    //  const auto& node_info = node_info_vec.front();  // only one entry as only one node can produce a given output
    //  copy_info[idx].source_device = *node_info.device;
    //} else {
    //  // edge case where an initializer directly provides output so no NodeInfo involved
    //  const auto& info = FindMemoryInfoForValue(session_state, output_name);
    //  copy_info[idx].source_device = info.device;
    //}
  }

  return Status::OK();
}

common::Status InitializeFeedFetchCopyInfo(const SessionState& session_state,
                                           FeedsFetchesManager& feeds_fetches_manager) {
  // if we only have CPU based EPs we can skip all the copy logic
  auto cpu_only = HaveCpuExecutionProvidersOnly(session_state.GetExecutionProviders());

  if (cpu_only) {
    feeds_fetches_manager.SetDeviceCopyChecks(DeviceCopyCheck::NoCopy, DeviceCopyCheck::NoCopy);
  } else {
    // setup all the static info about where the graph inputs and outputs are located
    auto info = feeds_fetches_manager.GetFeedsFetchesInfo();
    auto& feed_copy_info = feeds_fetches_manager.GetMutableFeedsDeviceCopyInfo();
    auto& fetch_copy_info = feeds_fetches_manager.GetMutableFetchesDeviceCopyInfo();
    ORT_RETURN_IF_ERROR(utils::CalculateStaticCopyInfoForFeeds(session_state, info.feed_names, feed_copy_info));
    ORT_RETURN_IF_ERROR(utils::CalculateStaticCopyInfoForFetches(session_state, info.output_names, fetch_copy_info));
  }

  return Status::OK();
}

// update the allocation_provider in the copy info based on the actual feeds
static bool FinalizeCopyInfoForFeeds(const std::vector<OrtDevice>& feed_locations,
                                     std::vector<MLValueCopyInfo>& copy_info) {
  ORT_ENFORCE(feed_locations.size() == copy_info.size());
  bool copy_needed = false;

  for (size_t i = 0, end = feed_locations.size(); i < end; ++i) {
    copy_info[i].source_device = feed_locations[i];

    if (copy_info[i].source_device != copy_info[i].target_device) {
      copy_needed = true;
    }
  }

  return copy_needed;
}

static bool FinalizeCopyInfoForFetches(const std::vector<const OrtMemoryInfo*>& fetch_alloc_info,
                                       std::vector<MLValueCopyInfo>& copy_info) {
  ORT_ENFORCE(fetch_alloc_info.size() == copy_info.size());
  bool copy_needed = false;

  auto num_outputs = fetch_alloc_info.size();
  for (size_t i = 0; i < num_outputs; ++i) {
    const OrtMemoryInfo* alloc_info = fetch_alloc_info[i];

    if (alloc_info != nullptr) {
      copy_info[i].target_device = alloc_info->device;
    }

    if (copy_info[i].source_device != copy_info[i].target_device) {
      copy_needed = true;
    }
  }

  return copy_needed;
}

// Finalize the copy info using the OrtDevice and OrtMemoryInfo for the feeds and fetches
// This can be used by control flow nodes prior to the execution of the overall graph.
void FinalizeFeedFetchCopyInfo(FeedsFetchesManager& feeds_fetches_manager,
                               const std::vector<OrtDevice>& feed_locations,
                               const std::vector<const OrtMemoryInfo*>& fetch_alloc_info) {
  if (feeds_fetches_manager.GetDeviceCopyChecks().status == DeviceCopyCheck::NoCopy)
    return;

  bool need_copy = FinalizeCopyInfoForFeeds(feed_locations, feeds_fetches_manager.GetMutableFeedsDeviceCopyInfo());
  DeviceCopyCheck input_copy = need_copy ? DeviceCopyCheck::Copy : DeviceCopyCheck::NoCopy;

  need_copy = FinalizeCopyInfoForFetches(fetch_alloc_info, feeds_fetches_manager.GetMutableFetchesDeviceCopyInfo());
  DeviceCopyCheck output_copy = need_copy ? DeviceCopyCheck::Copy : DeviceCopyCheck::NoCopy;

  feeds_fetches_manager.SetDeviceCopyChecks(input_copy, output_copy);
}

// Finalize the copy info using the OrtValue instances for the feeds and fetches
static void FinalizeFeedFetchCopyInfo(FeedsFetchesManager& feeds_fetches_manager,
                                      const std::vector<OrtValue>& feeds,
                                      std::vector<OrtValue>& fetches) {
  if (feeds_fetches_manager.GetDeviceCopyChecks().status == DeviceCopyCheck::NoCopy)
    return;

  auto num_inputs = feeds.size();
  auto num_outputs = feeds_fetches_manager.GetFeedsFetchesInfo().output_names.size();

  std::vector<OrtDevice> feed_locations(num_inputs);
  std::vector<const OrtMemoryInfo*> fetch_alloc_info(num_outputs, nullptr);

  for (size_t i = 0; i < num_inputs; ++i) {
    const auto& feed = feeds[i];
    if (feed.IsTensor()) {
      feed_locations[i] = feed.Get<Tensor>().Location().device;
    }
  }

  // create default instances if needed
  fetches.resize(num_outputs);

  for (size_t i = 0; i < num_outputs; ++i) {
    const auto& fetch = fetches[i];
    if (fetch.IsAllocated() && fetch.IsTensor()) {
      fetch_alloc_info[i] = &fetch.Get<Tensor>().Location();
    }
  }

  FinalizeFeedFetchCopyInfo(feeds_fetches_manager, feed_locations, fetch_alloc_info);
}

static common::Status CopyInputsAcrossDevices(const SessionState& session_state,
                                              const std::vector<OrtValue>& orig_feeds,
                                              std::vector<OrtValue>& new_feeds,
                                              const std::vector<MLValueCopyInfo>& copy_info) {
  size_t num_feeds = orig_feeds.size();
  ORT_ENFORCE(copy_info.size() == num_feeds);

  new_feeds.resize(num_feeds);
  std::vector<IDataTransfer::SrcDstPair> batched_data_transfers;
  batched_data_transfers.reserve(num_feeds);

  for (size_t idx = 0; idx < num_feeds; ++idx) {
    ORT_RETURN_IF_ERROR(BatchOrCopyMLValue(session_state, copy_info[idx], orig_feeds[idx], new_feeds[idx],
                                           &batched_data_transfers));
  }

  if (!batched_data_transfers.empty()) {
    ORT_RETURN_IF_ERROR(session_state.GetDataTransferMgr().CopyTensors(batched_data_transfers));
  }

  return Status::OK();
}

// public method to do a single copy. used by external partners
common::Status CopyOneInputAcrossDevices(const SessionState& session_state, const std::string& input_name,
                                         const OrtValue& orig_mlvalue, OrtValue& new_mlvalue) {
  if (!orig_mlvalue.IsTensor()) {
    new_mlvalue = orig_mlvalue;
    return Status::OK();
  }

  MLValueCopyInfo copy_info;
  ORT_RETURN_IF_ERROR(CalculateStaticCopyInfoForFeed(session_state, input_name, copy_info));
  copy_info.source_device = orig_mlvalue.Get<Tensor>().Location().device;

  return BatchOrCopyMLValue(session_state, copy_info, orig_mlvalue, new_mlvalue);
}

static common::Status CopyOutputsAcrossDevices(const SessionState& session_state,
                                               const std::vector<OrtValue>& fetches,
                                               std::vector<OrtValue>& user_fetches,
                                               const std::vector<MLValueCopyInfo>& copy_info) {
  auto num_outputs = fetches.size();
  user_fetches.resize(num_outputs);

  std::vector<IDataTransfer::SrcDstPair> batched_data_transfers;
  batched_data_transfers.reserve(num_outputs);

  for (size_t idx = 0; idx < num_outputs; ++idx) {
    ORT_RETURN_IF_ERROR(BatchOrCopyMLValue(session_state, copy_info[idx], fetches[idx], user_fetches[idx],
                                           &batched_data_transfers));
  }

  if (!batched_data_transfers.empty()) {
    ORT_RETURN_IF_ERROR(session_state.GetDataTransferMgr().CopyTensors(batched_data_transfers));
  }

  return Status::OK();
}

static common::Status ExecuteGraphImpl(const SessionState& session_state,
                                       const FeedsFetchesManager& feeds_fetches_manager,
                                       const std::vector<OrtValue>& feeds, std::vector<OrtValue>& fetches,
                                       const std::unordered_map<size_t, IExecutor::CustomAllocator>& fetch_allocators,
                                       ExecutionMode execution_mode, const bool& terminate_flag,
                                       const logging::Logger& logger, const bool only_execute_path_to_fetches = false) {
  std::unique_ptr<IExecutor> p_exec;
  if (execution_mode == ExecutionMode::ORT_SEQUENTIAL) {
    p_exec = std::unique_ptr<IExecutor>(new SequentialExecutor(terminate_flag, only_execute_path_to_fetches));
  } else if (execution_mode == ExecutionMode::ORT_PARALLEL) {
    auto* p_inter_op_thread_pool = session_state.GetInterOpThreadPool();
    if (!p_inter_op_thread_pool) {
      LOGS(logger, WARNING) << "Only one thread was configured for parallel execution. Hence will use sequential execution.";
      p_exec = std::unique_ptr<IExecutor>(new SequentialExecutor(terminate_flag, only_execute_path_to_fetches));
    } else {
      p_exec = std::unique_ptr<IExecutor>(new ParallelExecutor(session_state, terminate_flag));
    }
  }

  const auto& feeds_fetches_info = feeds_fetches_manager.GetFeedsFetchesInfo();
  const auto& device_copy_checks = feeds_fetches_manager.GetDeviceCopyChecks();

  // see if we can skip copies due to the types of execution providers available
  if (device_copy_checks.status == DeviceCopyCheck::NoCopy) {
    // no device copies are needed so simple execute
    ORT_RETURN_IF_ERROR(p_exec->Execute(session_state,
                                        feeds_fetches_info.feeds_mlvalue_idxs, feeds,
                                        feeds_fetches_info.fetches_mlvalue_idxs, fetches, fetch_allocators,
                                        logger));
  } else {
    const std::vector<OrtValue>* p_feeds = &feeds;
    std::vector<OrtValue>* p_fetches = &fetches;
    std::vector<OrtValue> device_feeds;
    std::vector<OrtValue> device_fetches;

    if (device_copy_checks.input_copy_needed == DeviceCopyCheck::Copy) {
      const auto& feed_copy_info = feeds_fetches_manager.GetFeedsDeviceCopyInfo();
      ORT_RETURN_IF_ERROR(CopyInputsAcrossDevices(session_state, feeds, device_feeds, feed_copy_info));
      p_feeds = &device_feeds;
    }

    auto num_outputs = fetches.size();
    const auto& fetch_copy_info = feeds_fetches_manager.GetFetchesDeviceCopyInfo();

    if (device_copy_checks.output_copy_needed == DeviceCopyCheck::Copy) {
      // need intermediate fetches. use pre-allocated fetches where possible.
      device_fetches.reserve(num_outputs);

      for (size_t i = 0; i < num_outputs; ++i) {
        if (fetch_copy_info[i].source_device == fetch_copy_info[i].target_device && fetches[i].IsAllocated()) {
          device_fetches.push_back(fetches[i]);
        } else {
          // use temporary value
          device_fetches.push_back({});
        }
      }

      p_fetches = &device_fetches;
    }

    ORT_RETURN_IF_ERROR(p_exec->Execute(session_state,
                                        feeds_fetches_info.feeds_mlvalue_idxs, *p_feeds,
                                        feeds_fetches_info.fetches_mlvalue_idxs, *p_fetches, fetch_allocators,
                                        logger));

    if (device_copy_checks.output_copy_needed == DeviceCopyCheck::Copy) {
      ORT_RETURN_IF_ERROR(CopyOutputsAcrossDevices(session_state, *p_fetches, fetches, fetch_copy_info));
    }
  }

  return Status::OK();
}

common::Status ExecuteGraph(const SessionState& session_state,
                            FeedsFetchesManager& feeds_fetches_manager,
                            const std::vector<OrtValue>& feeds, std::vector<OrtValue>& fetches,
                            ExecutionMode execution_mode, const bool& terminate_flag,
                            const logging::Logger& logger, bool only_execute_path_to_fetches) {
  ORT_RETURN_IF_ERROR(utils::InitializeFeedFetchCopyInfo(session_state, feeds_fetches_manager));

  // finalize the copy info using the provided feeds and fetches. will update device_copy_checks in the background
  FinalizeFeedFetchCopyInfo(feeds_fetches_manager, feeds, fetches);

  auto status = ExecuteGraphImpl(session_state, feeds_fetches_manager, feeds, fetches, {},
                                 execution_mode, terminate_flag, logger, only_execute_path_to_fetches);

  return status;
}

common::Status ExecuteSubgraph(const SessionState& session_state, const FeedsFetchesManager& feeds_fetches_manager,
                               const std::vector<OrtValue>& feeds, std::vector<OrtValue>& fetches,
                               const std::unordered_map<size_t, IExecutor::CustomAllocator>& fetch_allocators,
                               ExecutionMode execution_mode, const bool& terminate_flag, const logging::Logger& logger) {
  auto status = ExecuteGraphImpl(session_state, feeds_fetches_manager, feeds, fetches, fetch_allocators,
                                 execution_mode, terminate_flag, logger);
  return status;
}

int32_t ONNXTensorElementDataTypeToProtoTensorType(ONNXTensorElementDataType onnx_enum) {
  switch (onnx_enum) {
    case ONNX_TENSOR_ELEMENT_DATA_TYPE_FLOAT:
      return onnx::TensorProto_DataType::TensorProto_DataType_FLOAT;
    case ONNX_TENSOR_ELEMENT_DATA_TYPE_DOUBLE:
      return onnx::TensorProto_DataType::TensorProto_DataType_DOUBLE;
    case ONNX_TENSOR_ELEMENT_DATA_TYPE_INT8:
      return onnx::TensorProto_DataType::TensorProto_DataType_INT8;
    case ONNX_TENSOR_ELEMENT_DATA_TYPE_UINT8:
      return onnx::TensorProto_DataType::TensorProto_DataType_UINT8;
    case ONNX_TENSOR_ELEMENT_DATA_TYPE_INT16:
      return onnx::TensorProto_DataType::TensorProto_DataType_INT16;
    case ONNX_TENSOR_ELEMENT_DATA_TYPE_UINT16:
      return onnx::TensorProto_DataType::TensorProto_DataType_UINT16;
    case ONNX_TENSOR_ELEMENT_DATA_TYPE_INT32:
      return onnx::TensorProto_DataType::TensorProto_DataType_INT32;
    case ONNX_TENSOR_ELEMENT_DATA_TYPE_UINT32:
      return onnx::TensorProto_DataType::TensorProto_DataType_UINT32;
    case ONNX_TENSOR_ELEMENT_DATA_TYPE_INT64:
      return onnx::TensorProto_DataType::TensorProto_DataType_INT64;
    case ONNX_TENSOR_ELEMENT_DATA_TYPE_UINT64:
      return onnx::TensorProto_DataType::TensorProto_DataType_UINT64;
    case ONNX_TENSOR_ELEMENT_DATA_TYPE_STRING:
      return onnx::TensorProto_DataType::TensorProto_DataType_STRING;
    case ONNX_TENSOR_ELEMENT_DATA_TYPE_BOOL:
      return onnx::TensorProto_DataType::TensorProto_DataType_BOOL;
    case ONNX_TENSOR_ELEMENT_DATA_TYPE_FLOAT16:
      return onnx::TensorProto_DataType::TensorProto_DataType_FLOAT16;
    case ONNX_TENSOR_ELEMENT_DATA_TYPE_BFLOAT16:
      return onnx::TensorProto_DataType::TensorProto_DataType_BFLOAT16;
    case ONNX_TENSOR_ELEMENT_DATA_TYPE_COMPLEX64:
      return onnx::TensorProto_DataType::TensorProto_DataType_COMPLEX64;
    case ONNX_TENSOR_ELEMENT_DATA_TYPE_COMPLEX128:
      return onnx::TensorProto_DataType::TensorProto_DataType_COMPLEX128;
    case ONNX_TENSOR_ELEMENT_DATA_TYPE_UNDEFINED:
    default:
      assert(false);
      return onnx::TensorProto_DataType::TensorProto_DataType_UNDEFINED;
  }
}

#ifdef ENABLE_TRAINING
common::Status VerifyInputTensorsAllocatedContiguously(OpKernelContext* context) {
  const Tensor* prev_input = context->Input<Tensor>(0);
  for (int i = 1; i < context->InputCount(); i++) {
    const Tensor* curr_input = context->Input<Tensor>(i);

    ORT_ENFORCE(prev_input->Shape().Size() >= 0);

<<<<<<< HEAD
    size_t input_element_count = static_cast<size_t>(prev_input->Shape().Size());
    size_t input_element_size = prev_input->DataType()->Size();
    size_t input_aligned_bytes = 0;

    if (context->GetOpType() == "NcclAllReduce") {
      ORT_RETURN_IF_NOT(IAllocator::CalcMemSizeForArrayWithAlignment<256>(input_element_count, input_element_size,
                                                                         &input_aligned_bytes));

    } else if (context->GetOpType() == "NcclAllGather") {
      ORT_RETURN_IF_NOT(IAllocator::CalcMemSizeForArrayWithAlignment<256>(input_element_count, input_element_size,
                                                                          &input_aligned_bytes));
    } else if (context->GetOpType() == "NcclReduceScatter") {
      ORT_RETURN_IF_NOT(IAllocator::CalcMemSizeForArrayWithAlignment<256>(input_element_count, input_element_size,
                                                                         &input_aligned_bytes));
    }

    if (!(curr_input->DataRaw() == reinterpret_cast<const char*>(prev_input->DataRaw()) + input_aligned_bytes ||
          curr_input->DataRaw() == static_cast<const int8_t*>(prev_input->DataRaw()) + prev_input->SizeInBytes())) {
      std::cout << "VerifyInputTensorsAllocatedContiguously " << context->GetOpType()
                << " curr_input_start " << curr_input->DataRaw()
                << " prev_input_end " << prev_input->DataRaw()
                << " input_element_count * input_element_size " << input_element_count * input_element_size
                << " input_aligned_bytes " << input_aligned_bytes << "\n";
    }

    ORT_RETURN_IF_NOT(
        curr_input->DataRaw() == static_cast<const int8_t*>(prev_input->DataRaw()) + input_aligned_bytes ||
        curr_input->DataRaw() == static_cast<const int8_t*>(prev_input->DataRaw()) + prev_input->SizeInBytes());
=======
    const void* curr_address = curr_input->DataRaw();
    const void* prev_address = prev_input->DataRaw();
    const void* prev_end_address = reinterpret_cast<const char*>(prev_address) + prev_input->SizeInBytes();

    void* aligned_address = const_cast<void*>(prev_end_address);
    size_t dummy_space = kAllocAlignment * 2;
    std::align(kAllocAlignment, 1, aligned_address, dummy_space);

    if (!(curr_address == prev_end_address || curr_address == aligned_address)) {
      const std::string node = context->GetNodeName().empty() ? context->GetOpType() : context->GetNodeName();
      return ORT_MAKE_STATUS(ONNXRUNTIME, FAIL,
                             "Contiguous memory checking failed on node ", node, ": ",
                             "input #", i - 1, " address is ", prev_address, " and #bytes = ", prev_input->SizeInBytes(),
                             ", input #", i, " address is ", curr_address);
    }
>>>>>>> eb5c1f0f

    prev_input = curr_input;
  }

  return Status::OK();
}
#endif

}  // namespace utils
}  // namespace onnxruntime<|MERGE_RESOLUTION|>--- conflicted
+++ resolved
@@ -575,36 +575,6 @@
 
     ORT_ENFORCE(prev_input->Shape().Size() >= 0);
 
-<<<<<<< HEAD
-    size_t input_element_count = static_cast<size_t>(prev_input->Shape().Size());
-    size_t input_element_size = prev_input->DataType()->Size();
-    size_t input_aligned_bytes = 0;
-
-    if (context->GetOpType() == "NcclAllReduce") {
-      ORT_RETURN_IF_NOT(IAllocator::CalcMemSizeForArrayWithAlignment<256>(input_element_count, input_element_size,
-                                                                         &input_aligned_bytes));
-
-    } else if (context->GetOpType() == "NcclAllGather") {
-      ORT_RETURN_IF_NOT(IAllocator::CalcMemSizeForArrayWithAlignment<256>(input_element_count, input_element_size,
-                                                                          &input_aligned_bytes));
-    } else if (context->GetOpType() == "NcclReduceScatter") {
-      ORT_RETURN_IF_NOT(IAllocator::CalcMemSizeForArrayWithAlignment<256>(input_element_count, input_element_size,
-                                                                         &input_aligned_bytes));
-    }
-
-    if (!(curr_input->DataRaw() == reinterpret_cast<const char*>(prev_input->DataRaw()) + input_aligned_bytes ||
-          curr_input->DataRaw() == static_cast<const int8_t*>(prev_input->DataRaw()) + prev_input->SizeInBytes())) {
-      std::cout << "VerifyInputTensorsAllocatedContiguously " << context->GetOpType()
-                << " curr_input_start " << curr_input->DataRaw()
-                << " prev_input_end " << prev_input->DataRaw()
-                << " input_element_count * input_element_size " << input_element_count * input_element_size
-                << " input_aligned_bytes " << input_aligned_bytes << "\n";
-    }
-
-    ORT_RETURN_IF_NOT(
-        curr_input->DataRaw() == static_cast<const int8_t*>(prev_input->DataRaw()) + input_aligned_bytes ||
-        curr_input->DataRaw() == static_cast<const int8_t*>(prev_input->DataRaw()) + prev_input->SizeInBytes());
-=======
     const void* curr_address = curr_input->DataRaw();
     const void* prev_address = prev_input->DataRaw();
     const void* prev_end_address = reinterpret_cast<const char*>(prev_address) + prev_input->SizeInBytes();
@@ -620,7 +590,6 @@
                              "input #", i - 1, " address is ", prev_address, " and #bytes = ", prev_input->SizeInBytes(),
                              ", input #", i, " address is ", curr_address);
     }
->>>>>>> eb5c1f0f
 
     prev_input = curr_input;
   }
