--- conflicted
+++ resolved
@@ -1242,26 +1242,8 @@
   // so also do it recursively when calling PopulateKernelCreateInfo for consistency.
   ORT_RETURN_IF_ERROR(CreateSubgraphSessionState());
 
-<<<<<<< HEAD
-  // TODO fix up this part - use PopulateKernelCreateInfo() unconditionally?
-  if (serialized_session_state) {
-    ORT_RETURN_IF_ERROR(LoadFromOrtFormat(*serialized_session_state, kernel_registry_manager));
-    // LoadFromOrtFormat() may assign node EPs so check afterwards
-    ORT_RETURN_IF_ERROR(VerifyEachNodeIsAssignedToAnEp(graph_, logger_));
-  } else {
-#if !defined(ORT_MINIMAL_BUILD)
-    ORT_RETURN_IF_ERROR(VerifyEachNodeIsAssignedToAnEp(graph_, logger_));
-    ORT_RETURN_IF_ERROR(PopulateKernelCreateInfo(kernel_registry_manager, saving_ort_format));
-#else
-    ORT_UNUSED_PARAMETER(saving_ort_format);
-    return Status(ONNXRUNTIME, INVALID_ARGUMENT,
-                  "Serialized session state must be provided from an ORT format model in this build.");
-#endif
-  }
-=======
   ORT_RETURN_IF_ERROR(VerifyEachNodeIsAssignedToAnEp(graph_, logger_));
   ORT_RETURN_IF_ERROR(PopulateKernelCreateInfo(kernel_registry_manager, saving_ort_format));
->>>>>>> 8a2863b9
 
   InlinedHashMap<std::string, size_t> constant_initializers_use_count;
   ComputeConstantInitializerUseCount(graph_, constant_initializers_use_count);
