--- conflicted
+++ resolved
@@ -141,19 +141,6 @@
             csv_filenames = os.listdir()
             for csv in csv_filenames:
                 table = parse_csv(csv)
-<<<<<<< HEAD
-                if session in csv: 
-                    table_results[session_name] = table_results[session_name].append(get_session(table, model_group), ignore_index=True)
-                if specs in csv: 
-                    table_results[specs_name] = table_results[specs_name].append(get_specs(table, args.branch, args.commit_hash, date_time), ignore_index=True)
-                if fail in csv:
-                    table_results[fail_name] = table_results[fail_name].append(get_failures(table, model_group), ignore_index=True)
-                if latency in csv:
-                    table_results[memory_name] = table_results[memory_name].append(get_memory(table, model_group), ignore_index=True)
-                    table_results[latency_name] = table_results[latency_name].append(get_latency(table, model_group), ignore_index=True)
-                    table_results[latency_over_time_name] = table_results[latency_over_time_name].append(get_latency_over_time(args.commit_hash, args.report_url, args.branch, table_results[latency_name]), ignore_index=True)
-                if status in csv: 
-=======
                 if session_name in csv: 
                     table_results[session_name] = table_results[session_name].append(get_session(table, model_group), ignore_index=True)
                 if specs_name in csv: 
@@ -165,7 +152,6 @@
                     table_results[latency_name] = table_results[latency_name].append(get_latency(table, model_group), ignore_index=True)
                     table_results[latency_over_time_name] = table_results[latency_over_time_name].append(get_latency_over_time(args.commit_hash, args.report_url, args.branch, table_results[latency_name]), ignore_index=True)
                 if status_name in csv: 
->>>>>>> ad9d2e2e
                     table_results[status_name] = table_results[status_name].append(get_status(table, model_group), ignore_index=True)
             os.chdir(result_file)
         for table in tables: 
