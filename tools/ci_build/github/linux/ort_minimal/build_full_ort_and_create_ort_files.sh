#!/bin/bash

# This script will run a full ORT build and use the python package built to generate ort format test files,
# which will be used in build_minimal_ort_and_run_tests.sh and nnapi_minimal_build_minimal_ort_and_run_tests.sh

set -e
set -x

<<<<<<< HEAD
# Validate the operator kernel registrations, as the ORT model uses hashes of the kernel registration details 
=======
# Validate the operator kernel registrations, as the ORT model uses hashes of the kernel registration details
>>>>>>> f649f917
# to find kernels. If the hashes from the registration details are incorrect we will produce a model that will break
# when the registration is fixed in the future.
python3 /onnxruntime_src/tools/ci_build/op_registration_validator.py

# Run a full build of ORT.
# We need the ORT python package to generate the ORT format files and the required ops config files.
# We do not run tests since those are covered by other CIs
python3 /onnxruntime_src/tools/ci_build/build.py \
    --build_dir /build --cmake_generator Ninja \
    --config Debug \
    --skip_submodule_sync \
    --parallel \
    --build_wheel \
    --skip_tests \
    --enable_pybind

# Install the ORT python wheel
python3 -m pip install --user /build/Debug/dist/*

<<<<<<< HEAD
# Convert all the E2E ONNX models to ORT format 
python3 /onnxruntime_src/tools/python/convert_onnx_models_to_ort.py \
    /onnxruntime_src/onnxruntime/test/testdata/ort_minimal_e2e_test_data

# Create a config with just the required ops for ORT format models in testdata
# This is used by build_minimal_ort_and_run_tests.sh later in the linux-cpu-minimal-build-ci-pipeline CI
# and will include ops for the E2E models we just converted
python3 /onnxruntime_src/tools/python/create_reduced_build_config.py --format ORT \
    /onnxruntime_src/onnxruntime/test/testdata \
    /onnxruntime_src/onnxruntime/test/testdata/required_ops.ort_models.config

# Re-create testdata/required_ops_and_types.config.
# This is meaningful when nnapi_minimal_build_minimal_ort_and_run_tests.sh runs later in the
# linux-cpu-minimal-build-ci-pipeline CI, as recreating the configs checks that we are still creating
# a valid config. We have a checked in version of the file for use in other CIs where we don't do a full ORT
# build as part of the CI, such as the android-x86_64-crosscompile-ci-pipeline CI. 
python3 /onnxruntime_src/tools/python/create_reduced_build_config.py --format ORT --enable_type_reduction \
    /onnxruntime_src/onnxruntime/test/testdata \
    /onnxruntime_src/onnxruntime/test/testdata/required_ops_and_types.config
=======
# Convert all the E2E ONNX models to ORT format
python3 /onnxruntime_src/tools/python/convert_onnx_models_to_ort.py \
    /onnxruntime_src/onnxruntime/test/testdata/ort_minimal_e2e_test_data

# Create configs with just the required ops for ORT format models in testdata
# These are used by build_minimal_ort_and_run_tests.sh later in the linux-cpu-minimal-build-ci-pipeline CI
# and will include ops for the E2E models we just converted

# Config without type reduction
python3 /onnxruntime_src/tools/python/create_reduced_build_config.py --format ORT \
    /onnxruntime_src/onnxruntime/test/testdata \
    /home/onnxruntimedev/.test_data/required_ops.ort_models.config

# Config with type reduction
python3 /onnxruntime_src/tools/python/create_reduced_build_config.py --format ORT --enable_type_reduction \
    /onnxruntime_src/onnxruntime/test/testdata \
    /home/onnxruntimedev/.test_data/required_ops_and_types.ort_models.config
>>>>>>> f649f917

# Clear the build
rm -rf /build/Debug<|MERGE_RESOLUTION|>--- conflicted
+++ resolved
@@ -6,11 +6,7 @@
 set -e
 set -x
 
-<<<<<<< HEAD
-# Validate the operator kernel registrations, as the ORT model uses hashes of the kernel registration details 
-=======
 # Validate the operator kernel registrations, as the ORT model uses hashes of the kernel registration details
->>>>>>> f649f917
 # to find kernels. If the hashes from the registration details are incorrect we will produce a model that will break
 # when the registration is fixed in the future.
 python3 /onnxruntime_src/tools/ci_build/op_registration_validator.py
@@ -30,27 +26,6 @@
 # Install the ORT python wheel
 python3 -m pip install --user /build/Debug/dist/*
 
-<<<<<<< HEAD
-# Convert all the E2E ONNX models to ORT format 
-python3 /onnxruntime_src/tools/python/convert_onnx_models_to_ort.py \
-    /onnxruntime_src/onnxruntime/test/testdata/ort_minimal_e2e_test_data
-
-# Create a config with just the required ops for ORT format models in testdata
-# This is used by build_minimal_ort_and_run_tests.sh later in the linux-cpu-minimal-build-ci-pipeline CI
-# and will include ops for the E2E models we just converted
-python3 /onnxruntime_src/tools/python/create_reduced_build_config.py --format ORT \
-    /onnxruntime_src/onnxruntime/test/testdata \
-    /onnxruntime_src/onnxruntime/test/testdata/required_ops.ort_models.config
-
-# Re-create testdata/required_ops_and_types.config.
-# This is meaningful when nnapi_minimal_build_minimal_ort_and_run_tests.sh runs later in the
-# linux-cpu-minimal-build-ci-pipeline CI, as recreating the configs checks that we are still creating
-# a valid config. We have a checked in version of the file for use in other CIs where we don't do a full ORT
-# build as part of the CI, such as the android-x86_64-crosscompile-ci-pipeline CI. 
-python3 /onnxruntime_src/tools/python/create_reduced_build_config.py --format ORT --enable_type_reduction \
-    /onnxruntime_src/onnxruntime/test/testdata \
-    /onnxruntime_src/onnxruntime/test/testdata/required_ops_and_types.config
-=======
 # Convert all the E2E ONNX models to ORT format
 python3 /onnxruntime_src/tools/python/convert_onnx_models_to_ort.py \
     /onnxruntime_src/onnxruntime/test/testdata/ort_minimal_e2e_test_data
@@ -68,7 +43,6 @@
 python3 /onnxruntime_src/tools/python/create_reduced_build_config.py --format ORT --enable_type_reduction \
     /onnxruntime_src/onnxruntime/test/testdata \
     /home/onnxruntimedev/.test_data/required_ops_and_types.ort_models.config
->>>>>>> f649f917
 
 # Clear the build
 rm -rf /build/Debug