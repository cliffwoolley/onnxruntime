resources:
  repositories:
  - repository: manylinux
    type: Github
    endpoint: Microsoft
    name: pypa/manylinux
    ref: 1a61614cabfd6b91c6afd6d9e172cc5b838c65fe

jobs:
- job: Linux_Build
  timeoutInMinutes: 120
  variables:
    skipComponentGovernanceDetection: true
  workspace:
    clean: all
  pool: Linux-CPU-2019
  steps:
  - checkout: self
    clean: true
    submodules: recursive

  - template: templates/get-docker-image-steps.yml
    parameters:
      Dockerfile: tools/ci_build/github/linux/docker/Dockerfile.manylinux2014_cuda11
      Context: tools/ci_build/github/linux/docker
      DockerBuildArgs: "--network=host --build-arg POLICY=manylinux2014 --build-arg PLATFORM=x86_64 --build-arg BASEIMAGE=nvidia/cuda:11.6.2-cudnn8-devel-centos7 --build-arg DEVTOOLSET_ROOTPATH=/opt/rh/devtoolset-11/root --build-arg PREPEND_PATH=/opt/rh/devtoolset-11/root/usr/bin: --build-arg LD_LIBRARY_PATH_ARG=/opt/rh/devtoolset-11/root/usr/lib64:/opt/rh/devtoolset-11/root/usr/lib:/opt/rh/devtoolset-11/root/usr/lib64/dyninst:/opt/rh/devtoolset-11/root/usr/lib/dyninst:/usr/local/lib64 --build-arg BUILD_UID=$( id -u )"
      Repository: onnxruntimecuda11build

  - task: CmdLine@2
    inputs:
      script: |
        mkdir -p $HOME/.onnx
        docker run -e CC=/opt/rh/devtoolset-11/root/usr/bin/cc -e CXX=/opt/rh/devtoolset-11/root/usr/bin/c++ -e CFLAGS="-Wp,-D_FORTIFY_SOURCE=2 -Wp,-D_GLIBCXX_ASSERTIONS -fstack-protector-strong -fstack-clash-protection -fcf-protection -O3 -Wl,--strip-all" -e CXXFLAGS="-Wp,-D_FORTIFY_SOURCE=2 -Wp,-D_GLIBCXX_ASSERTIONS -fstack-protector-strong -fstack-clash-protection -fcf-protection -O3 -Wl,--strip-all" --rm \
          --volume /data/onnx:/data/onnx:ro \
          --volume $(Build.SourcesDirectory):/onnxruntime_src \
          --volume $(Build.BinariesDirectory):/build \
          --volume /data/models:/build/models:ro \
          --volume $HOME/.onnx:/home/onnxruntimedev/.onnx \
          -e ALLOW_RELEASED_ONNX_OPSET_ONLY=0 \
          -e NIGHTLY_BUILD \
          -e BUILD_BUILDNUMBER \
          onnxruntimecuda11build \
            /opt/python/cp38-cp38/bin/python3 /onnxruntime_src/tools/ci_build/build.py \
              --build_dir /build --cmake_generator Ninja \
              --config Release --update --build \
              --skip_submodule_sync \
              --build_shared_lib \
              --parallel \
              --build_wheel \
              --enable_onnx_tests --use_cuda --cuda_version=11.6 --cuda_home=/usr/local/cuda-11.6 --cudnn_home=/usr/local/cuda-11.6 \
              --enable_cuda_profiling \
              --enable_pybind --build_java \
              --cmake_extra_defines CMAKE_CUDA_HOST_COMPILER=/opt/rh/devtoolset-11/root/usr/bin/cc  CMAKE_CUDA_ARCHITECTURES=75
      workingDirectory: $(Build.SourcesDirectory)

  - task: CmdLine@2
    inputs:
      script: |
        rm -rf $(Build.BinariesDirectory)/Release/onnxruntime $(Build.BinariesDirectory)/Release/pybind11
        rm -f $(Build.BinariesDirectory)/Release/models
        rm -rf $(Build.BinariesDirectory)/Release/_deps
        cd $(Build.BinariesDirectory)/Release
        find -executable -type f > $(Build.BinariesDirectory)/Release/perms.txt

  - task: PublishPipelineArtifact@0
    displayName: 'Publish Pipeline Artifact'
    inputs:
      artifactName: 'drop-linux'
      targetPath: '$(Build.BinariesDirectory)/Release'

  - task: PublishTestResults@2
    displayName: 'Publish unit test results'
    inputs:
      testResultsFiles: '**/*.results.xml'
      searchFolder: '$(Build.BinariesDirectory)'
      testRunTitle: 'Unit Test Run'
    condition: succeededOrFailed()

  - template: templates/clean-agent-build-directory-step.yml

- job: Linux_Test
  timeoutInMinutes: 60
  variables:
    skipComponentGovernanceDetection: true
  workspace:
    clean: all
<<<<<<< HEAD
  pool: Onnxruntime-Linux-GPU-NC6sv3-beta
=======
  pool: Onnxruntime-Linux-GPU-T4
>>>>>>> e01a8519
  dependsOn:
  - Linux_Build
  steps:
  - task: DownloadPipelineArtifact@2
    displayName: 'Download Pipeline Artifact'
    inputs:
      buildType: 'current'
      artifactName: 'drop-linux'
      targetPath: '$(Build.BinariesDirectory)/Release'

  - task: CmdLine@2
    inputs:
      script: |
         set -e -x
         # We assume the machine doesn't have gcc and python development header files
         sudo rm -f /build /onnxruntime_src
         sudo ln -s $(Build.SourcesDirectory) /onnxruntime_src
         python3 -m pip uninstall -y ort-nightly-gpu ort-nightly onnxruntime onnxruntime-gpu onnxruntime-training onnxruntime-directml ort-nightly-directml onnx -qq
         cp $(Build.SourcesDirectory)/tools/ci_build/github/linux/docker/scripts/manylinux/requirements.txt $(Build.BinariesDirectory)/requirements.txt
         # Test ORT with the latest ONNX release.
         sed -i "s/git+http:\/\/github\.com\/onnx\/onnx.*/onnx/" $(Build.BinariesDirectory)/requirements.txt
         python3 -m pip install -r $(Build.BinariesDirectory)/requirements.txt
         python3 -m pip install $(Build.BinariesDirectory)/Release/dist/*.whl
         ln -s /data/models $(Build.BinariesDirectory)
         cd $(Build.BinariesDirectory)/Release
         # Restore file permissions
         xargs -a $(Build.BinariesDirectory)/Release/perms.txt chmod a+x
         cd $(Build.SourcesDirectory)/java
         /usr/local/gradle/bin/gradle "cmakeCheck" "-DcmakeBuildDir=$(Build.BinariesDirectory)/Release" "-DUSE_CUDA=1"
         cd /tmp
         python3 $(Build.SourcesDirectory)/tools/ci_build/build.py \
              --build_dir $(Build.BinariesDirectory) --cmake_generator Ninja \
              --config Release --test \
              --skip_submodule_sync \
              --build_shared_lib \
              --parallel \
              --build_wheel \
              --enable_onnx_tests --use_cuda --cuda_version=11.6 --cuda_home=/usr/local/cuda-11.6 --cudnn_home=/usr/local/cuda-11.6 \
              --enable_pybind --build_java --ctest_path ''

  - template: templates/clean-agent-build-directory-step.yml<|MERGE_RESOLUTION|>--- conflicted
+++ resolved
@@ -84,11 +84,7 @@
     skipComponentGovernanceDetection: true
   workspace:
     clean: all
-<<<<<<< HEAD
   pool: Onnxruntime-Linux-GPU-NC6sv3-beta
-=======
-  pool: Onnxruntime-Linux-GPU-T4
->>>>>>> e01a8519
   dependsOn:
   - Linux_Build
   steps:
