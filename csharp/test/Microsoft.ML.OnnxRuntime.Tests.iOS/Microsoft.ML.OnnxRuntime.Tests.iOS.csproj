﻿<?xml version="1.0" encoding="utf-8"?>
<Project DefaultTargets="Build" ToolsVersion="4.0" xmlns="http://schemas.microsoft.com/developer/msbuild/2003">
<<<<<<< HEAD
  <PropertyGroup>
    <Configuration Condition=" '$(Configuration)' == '' ">Debug</Configuration>
    <Platform Condition=" '$(Platform)' == '' ">iPhoneSimulator</Platform>
    <ProjectGuid>{19446672-EBA3-4BA6-8DFB-AB2A85AC9AA4}</ProjectGuid>
    <ProjectTypeGuids>{FEACFBD2-3405-455C-9665-78FE426C6842};{FAE04EC0-301F-11D3-BF4B-00C04F79EFBC}</ProjectTypeGuids>
    <TemplateGuid>{edc1b0fa-90cd-4038-8fad-98fe74adb368}</TemplateGuid>
    <OutputType>Exe</OutputType>
    <RootNamespace>Microsoft.ML.OnnxRuntime.Tests.iOS</RootNamespace>
    <AssemblyName>Microsoft.ML.OnnxRuntime.Tests.iOS</AssemblyName>
    <IPhoneResourcePrefix>Resources</IPhoneResourcePrefix>
    <MtouchEnableSGenConc>true</MtouchEnableSGenConc>
    <MtouchHttpClientHandler>NSUrlSessionHandler</MtouchHttpClientHandler>
    <RestoreProjectStyle>PackageReference</RestoreProjectStyle>
    <ProvisioningType>automatic</ProvisioningType>
    <SignAssembly>true</SignAssembly>
    <!-- need signing for friend access to the internals of the Tensors assembly -->
    <AssemblyOriginatorKeyFile>..\..\OnnxRuntime.snk</AssemblyOriginatorKeyFile>
    <DefineConstants>__MOBILE__;__IOS__;$(DefineConstants)</DefineConstants>
  </PropertyGroup>
  <PropertyGroup>
    <AutoGenerateBindingRedirects>True</AutoGenerateBindingRedirects>
    <MtouchExtraArgs>--nowarn:0109</MtouchExtraArgs>
  </PropertyGroup>
  <PropertyGroup Condition=" '$(Configuration)|$(Platform)' == 'Debug|iPhoneSimulator' ">
    <DebugSymbols>true</DebugSymbols>
    <DebugType>portable</DebugType>
    <Optimize>false</Optimize>
    <OutputPath>bin\iPhoneSimulator\Debug</OutputPath>
    <DefineConstants>DEBUG</DefineConstants>
    <ErrorReport>prompt</ErrorReport>
    <WarningLevel>4</WarningLevel>
    <MtouchArch>x86_64</MtouchArch>
    <MtouchLink>None</MtouchLink>
    <MtouchDebug>true</MtouchDebug>
    <AllowUnsafeBlocks>true</AllowUnsafeBlocks>
    <NoWarn>CS8002</NoWarn>
  </PropertyGroup>
  <PropertyGroup Condition=" '$(Configuration)|$(Platform)' == 'Release|iPhoneSimulator' ">
    <DebugType>none</DebugType>
    <Optimize>true</Optimize>
    <OutputPath>bin\iPhoneSimulator\Release</OutputPath>
    <ErrorReport>prompt</ErrorReport>
    <WarningLevel>4</WarningLevel>
    <MtouchLink>None</MtouchLink>
    <MtouchArch>x86_64</MtouchArch>
    <AllowUnsafeBlocks>true</AllowUnsafeBlocks>
  </PropertyGroup>
  <PropertyGroup Condition=" '$(Configuration)|$(Platform)' == 'Debug|iPhone' ">
    <DebugSymbols>true</DebugSymbols>
    <DebugType>portable</DebugType>
    <Optimize>false</Optimize>
    <OutputPath>bin\iPhone\Debug</OutputPath>
    <DefineConstants>DEBUG</DefineConstants>
    <ErrorReport>prompt</ErrorReport>
    <WarningLevel>4</WarningLevel>
    <MtouchArch>ARM64</MtouchArch>
    <CodesignEntitlements>Entitlements.plist</CodesignEntitlements>
    <CodesignKey>iPhone Developer</CodesignKey>
    <MtouchDebug>true</MtouchDebug>
    <MtouchLink>SdkOnly</MtouchLink>
    <AllowUnsafeBlocks>true</AllowUnsafeBlocks>
  </PropertyGroup>
  <PropertyGroup Condition=" '$(Configuration)|$(Platform)' == 'Release|iPhone' ">
    <DebugType>none</DebugType>
    <Optimize>true</Optimize>
    <OutputPath>bin\iPhone\Release</OutputPath>
    <ErrorReport>prompt</ErrorReport>
    <WarningLevel>4</WarningLevel>
    <CodesignEntitlements>Entitlements.plist</CodesignEntitlements>
    <MtouchArch>ARM64</MtouchArch>
    <CodesignKey>iPhone Developer</CodesignKey>
    <MtouchLink>SdkOnly</MtouchLink>
    <AllowUnsafeBlocks>true</AllowUnsafeBlocks>
  </PropertyGroup>
  <PropertyGroup>
    <OnnxNativeFrameworkPathPhone>..\..\..\build\iOS\iphoneos\Release\Release-iphoneos\onnxruntime.framework</OnnxNativeFrameworkPathPhone>
    <OnnxNativeFrameworkPathSimulator>..\..\..\build\iOS\iphonesimulator\Release\Release-iphonesimulator\onnxruntime.framework</OnnxNativeFrameworkPathSimulator>
  </PropertyGroup>
  <PropertyGroup Condition="('$(Platform)' == 'iPhoneSimulator' AND Exists('$(OnnxNativeFrameworkPathSimulator)')) OR ('$(Platform)' == 'iPhone' AND Exists('$(OnnxNativeFrameworkPathPhone)'))">
    <DefineConstants>__NATIVE_DEPENDENCIES_EXIST__</DefineConstants>
  </PropertyGroup>
  <ItemGroup>
    <Reference Include="System" />
    <Reference Include="System.Xml" />
    <Reference Include="System.Core" />
    <Reference Include="Xamarin.iOS" />
    <Reference Include="System.Numerics" />
    <Reference Include="System.Numerics.Vectors" />
  </ItemGroup>
  <ItemGroup>
    <PackageReference Include="xunit.runner.devices">
      <Version>2.5.25</Version>
    </PackageReference>
    <PackageReference Include="xunit">
      <Version>2.4.1</Version>
    </PackageReference>
    <PackageReference Include="Google.Protobuf" Version="3.17.3" />
    <PackageReference Include="Xamarin.Forms">
      <Version>5.0.0.2083</Version>
    </PackageReference>
    <PackageReference Include="System.Memory" Version="4.5.4" IncludeAssets="None" />
  </ItemGroup>
  <ItemGroup>
    <ImageAsset Include="Assets.xcassets\AppIcon.appiconset\Contents.json">
      <Visible>false</Visible>
    </ImageAsset>
    <ImageAsset Include="Assets.xcassets\AppIcon.appiconset\Icon1024.png">
      <Visible>false</Visible>
    </ImageAsset>
    <ImageAsset Include="Assets.xcassets\AppIcon.appiconset\Icon167.png">
      <Visible>false</Visible>
    </ImageAsset>
    <ImageAsset Include="Assets.xcassets\AppIcon.appiconset\Icon120.png">
      <Visible>false</Visible>
    </ImageAsset>
    <ImageAsset Include="Assets.xcassets\AppIcon.appiconset\Icon152.png">
      <Visible>false</Visible>
    </ImageAsset>
    <ImageAsset Include="Assets.xcassets\AppIcon.appiconset\Icon180.png">
      <Visible>false</Visible>
    </ImageAsset>
    <ImageAsset Include="Assets.xcassets\AppIcon.appiconset\Icon29.png">
      <Visible>false</Visible>
    </ImageAsset>
    <ImageAsset Include="Assets.xcassets\AppIcon.appiconset\Icon40.png">
      <Visible>false</Visible>
    </ImageAsset>
    <ImageAsset Include="Assets.xcassets\AppIcon.appiconset\Icon58.png">
      <Visible>false</Visible>
    </ImageAsset>
    <ImageAsset Include="Assets.xcassets\AppIcon.appiconset\Icon76.png">
      <Visible>false</Visible>
    </ImageAsset>
    <ImageAsset Include="Assets.xcassets\AppIcon.appiconset\Icon80.png">
      <Visible>false</Visible>
    </ImageAsset>
    <ImageAsset Include="Assets.xcassets\AppIcon.appiconset\Icon87.png">
      <Visible>false</Visible>
    </ImageAsset>
    <ImageAsset Include="Assets.xcassets\AppIcon.appiconset\Icon20.png">
      <Visible>false</Visible>
    </ImageAsset>
    <ImageAsset Include="Assets.xcassets\AppIcon.appiconset\Icon60.png">
      <Visible>false</Visible>
    </ImageAsset>
  </ItemGroup>
  <ItemGroup>
    <Folder Include="Resources\" />
  </ItemGroup>
  <ItemGroup>
    <InterfaceDefinition Include="LaunchScreen.storyboard" />
  </ItemGroup>
  <ItemGroup>
    <None Include="Info.plist" />
    <None Include="Entitlements.plist" />
  </ItemGroup>
  <ItemGroup>
    <Compile Include="Main.cs" />
    <Compile Include="AppDelegate.cs" />
  </ItemGroup>
  <ItemGroup Condition="('$(Platform)' == 'iPhoneSimulator' AND Exists('$(OnnxNativeFrameworkPathSimulator)')) OR ('$(Platform)' == 'iPhone' AND Exists('$(OnnxNativeFrameworkPathPhone)'))">
    <Compile Include="..\Microsoft.ML.OnnxRuntime.Tests.Common\InferenceTest.cs">
      <Link>InferenceTest.cs</Link>
    </Compile>
    <Compile Include="..\Microsoft.ML.OnnxRuntime.Tests.Common\OrtIoBindingAllocationTest.cs">
      <Link>OrtIoBindingAllocationTest.cs</Link>
    </Compile>
    <Compile Include="..\Microsoft.ML.OnnxRuntime.Tests.Common\Tensors\TensorTests.cs">
      <Link>TensorTests.cs</Link>
    </Compile>
    <Compile Include="InferenceTest.ios.cs" />
    <ProjectReference Include="..\..\src\Microsoft.ML.OnnxRuntime\Microsoft.ML.OnnxRuntime.csproj">
      <Project>{584B53B3-359D-4DC2-BCD8-530B5D4685AD}</Project>
      <Name>Microsoft.ML.OnnxRuntime</Name>
    </ProjectReference>
  </ItemGroup>
  <ItemGroup>
    <NativeReference Condition=" '$(Platform)' == 'iPhoneSimulator' And Exists('$(OnnxNativeFrameworkPathSimulator)') " Include="$(OnnxNativeFrameworkPathSimulator)">
      <Kind>Framework</Kind>
      <ForceLoad>True</ForceLoad>
      <IsCxx>True</IsCxx>
    </NativeReference>
    <NativeReference Condition=" '$(Platform)' == 'iPhone' And Exists('$(OnnxNativeFrameworkPathPhone)') " Include="$(OnnxNativeFrameworkPathPhone)">
      <Kind>Framework</Kind>
      <ForceLoad>True</ForceLoad>
      <IsCxx>True</IsCxx>
    </NativeReference>
  </ItemGroup>
  <ItemGroup>
    <ProjectReference Include="..\Microsoft.ML.OnnxRuntime.Tests.Common\Microsoft.ML.OnnxRuntime.Tests.Common.csproj">
      <Project>{04FA49F0-AA23-4EE5-B455-6E12FFAD29E6}</Project>
      <Name>Microsoft.ML.OnnxRuntime.Tests.Common</Name>
    </ProjectReference>
  </ItemGroup>
  <Import Project="$(MSBuildExtensionsPath)\Xamarin\iOS\Xamarin.iOS.CSharp.targets" />
=======
    <PropertyGroup>
        <Configuration Condition=" '$(Configuration)' == '' ">Debug</Configuration>
        <Platform Condition=" '$(Platform)' == '' ">iPhoneSimulator</Platform>
        <ProjectGuid>{19446672-EBA3-4BA6-8DFB-AB2A85AC9AA4}</ProjectGuid>
        <ProjectTypeGuids>{FEACFBD2-3405-455C-9665-78FE426C6842};{FAE04EC0-301F-11D3-BF4B-00C04F79EFBC}</ProjectTypeGuids>
        <TemplateGuid>{edc1b0fa-90cd-4038-8fad-98fe74adb368}</TemplateGuid>
        <OutputType>Exe</OutputType>
        <RootNamespace>Microsoft.ML.OnnxRuntime.Tests.iOS</RootNamespace>
        <AssemblyName>Microsoft.ML.OnnxRuntime.Tests.iOS</AssemblyName>
        <IPhoneResourcePrefix>Resources</IPhoneResourcePrefix>
        <MtouchEnableSGenConc>true</MtouchEnableSGenConc>
        <MtouchHttpClientHandler>NSUrlSessionHandler</MtouchHttpClientHandler>
        <RestoreProjectStyle>PackageReference</RestoreProjectStyle>
        <ProvisioningType>automatic</ProvisioningType>
        <SignAssembly>true</SignAssembly> <!-- need signing for friend access to the internals of the Tensors assembly -->
        <AssemblyOriginatorKeyFile>..\..\OnnxRuntime.snk</AssemblyOriginatorKeyFile>
    </PropertyGroup>

    <PropertyGroup>
        <AutoGenerateBindingRedirects>True</AutoGenerateBindingRedirects>
        <MtouchExtraArgs>--nowarn:0109</MtouchExtraArgs>
        <NoWarn>CS8002</NoWarn>
    </PropertyGroup>

    <PropertyGroup Condition=" '$(Configuration)|$(Platform)' == 'Debug|iPhoneSimulator' ">
        <DebugSymbols>true</DebugSymbols>
        <DebugType>portable</DebugType>
        <Optimize>false</Optimize>
        <OutputPath>bin\iPhoneSimulator\Debug</OutputPath>
        <DefineConstants>DEBUG</DefineConstants>
        <ErrorReport>prompt</ErrorReport>
        <WarningLevel>4</WarningLevel>
        <MtouchArch>x86_64</MtouchArch>
        <MtouchLink>None</MtouchLink>
        <MtouchDebug>true</MtouchDebug>
        <AllowUnsafeBlocks>true</AllowUnsafeBlocks>
    </PropertyGroup>

    <PropertyGroup Condition=" '$(Configuration)|$(Platform)' == 'Release|iPhoneSimulator' ">
        <DebugType>none</DebugType>
        <Optimize>true</Optimize>
        <OutputPath>bin\iPhoneSimulator\Release</OutputPath>
        <ErrorReport>prompt</ErrorReport>
        <WarningLevel>4</WarningLevel>
        <MtouchLink>None</MtouchLink>
        <MtouchArch>x86_64</MtouchArch>
        <AllowUnsafeBlocks>true</AllowUnsafeBlocks>
    </PropertyGroup>

    <PropertyGroup Condition=" '$(Configuration)|$(Platform)' == 'Debug|iPhone' ">
        <DebugSymbols>true</DebugSymbols>
        <DebugType>portable</DebugType>
        <Optimize>false</Optimize>
        <OutputPath>bin\iPhone\Debug</OutputPath>
        <DefineConstants>DEBUG</DefineConstants>
        <ErrorReport>prompt</ErrorReport>
        <WarningLevel>4</WarningLevel>
        <MtouchArch>ARM64</MtouchArch>
        <CodesignEntitlements>Entitlements.plist</CodesignEntitlements>
        <CodesignKey>iPhone Developer</CodesignKey>
        <MtouchDebug>true</MtouchDebug>
        <MtouchLink>SdkOnly</MtouchLink>
        <AllowUnsafeBlocks>true</AllowUnsafeBlocks>
    </PropertyGroup>

    <PropertyGroup Condition=" '$(Configuration)|$(Platform)' == 'Release|iPhone' ">
        <DebugType>none</DebugType>
        <Optimize>true</Optimize>
        <OutputPath>bin\iPhone\Release</OutputPath>
        <ErrorReport>prompt</ErrorReport>
        <WarningLevel>4</WarningLevel>
        <CodesignEntitlements>Entitlements.plist</CodesignEntitlements>
        <MtouchArch>ARM64</MtouchArch>
        <CodesignKey>iPhone Distribution</CodesignKey>
        <MtouchLink>SdkOnly</MtouchLink>
        <AllowUnsafeBlocks>true</AllowUnsafeBlocks>
        <MtouchUseLlvm>true</MtouchUseLlvm>
        <MtouchExtraArgs>--nowarn:0109</MtouchExtraArgs>
    </PropertyGroup>

    <PropertyGroup>
        <OnnxNativeFrameworkPathPhone>..\..\..\build\iOS\iphoneos\Release\Release-iphoneos\onnxruntime.framework</OnnxNativeFrameworkPathPhone>
        <OnnxNativeFrameworkPathSimulator>..\..\..\build\iOS\iphonesimulator\Release\Release-iphonesimulator\onnxruntime.framework</OnnxNativeFrameworkPathSimulator>
    </PropertyGroup>

    <PropertyGroup Condition="('$(Platform)' == 'iPhoneSimulator' AND Exists('$(OnnxNativeFrameworkPathSimulator)')) OR ('$(Platform)' == 'iPhone' AND Exists('$(OnnxNativeFrameworkPathPhone)'))">
        <DefineConstants>__NATIVE_DEPENDENCIES_EXIST__</DefineConstants>
    </PropertyGroup>

    <ItemGroup>
        <Reference Include="System" />
        <Reference Include="System.Xml" />
        <Reference Include="System.Core" />
        <Reference Include="Xamarin.iOS" />
        <Reference Include="System.Numerics" />
    </ItemGroup>

    <ItemGroup>
      <PackageReference Include="xunit.runner.devices">
        <Version>2.5.25</Version>
      </PackageReference>
      <PackageReference Include="xunit">
        <Version>2.4.1</Version>
      </PackageReference>
      <PackageReference Include="Google.Protobuf" Version="3.17.3" />
      <PackageReference Include="Xamarin.Forms">
        <Version>5.0.0.2083</Version>
      </PackageReference>
      <PackageReference Include="System.Memory" Version="4.5.4" IncludeAssets="None" />
      <PackageReference Include="Xamarin.TestCloud.Agent">
        <Version>0.22.2</Version>
      </PackageReference>
    </ItemGroup>

    <ItemGroup>
        <ImageAsset Include="Assets.xcassets\AppIcon.appiconset\Contents.json">
            <Visible>false</Visible>
        </ImageAsset>
        <ImageAsset Include="Assets.xcassets\AppIcon.appiconset\Icon1024.png">
            <Visible>false</Visible>
        </ImageAsset>
        <ImageAsset Include="Assets.xcassets\AppIcon.appiconset\Icon167.png">
            <Visible>false</Visible>
        </ImageAsset>
        <ImageAsset Include="Assets.xcassets\AppIcon.appiconset\Icon120.png">
            <Visible>false</Visible>
        </ImageAsset>
        <ImageAsset Include="Assets.xcassets\AppIcon.appiconset\Icon152.png">
            <Visible>false</Visible>
        </ImageAsset>
        <ImageAsset Include="Assets.xcassets\AppIcon.appiconset\Icon180.png">
            <Visible>false</Visible>
        </ImageAsset>
        <ImageAsset Include="Assets.xcassets\AppIcon.appiconset\Icon29.png">
            <Visible>false</Visible>
        </ImageAsset>
        <ImageAsset Include="Assets.xcassets\AppIcon.appiconset\Icon40.png">
            <Visible>false</Visible>
        </ImageAsset>
        <ImageAsset Include="Assets.xcassets\AppIcon.appiconset\Icon58.png">
            <Visible>false</Visible>
        </ImageAsset>
        <ImageAsset Include="Assets.xcassets\AppIcon.appiconset\Icon76.png">
            <Visible>false</Visible>
        </ImageAsset>
        <ImageAsset Include="Assets.xcassets\AppIcon.appiconset\Icon80.png">
            <Visible>false</Visible>
        </ImageAsset>
        <ImageAsset Include="Assets.xcassets\AppIcon.appiconset\Icon87.png">
            <Visible>false</Visible>
        </ImageAsset>
        <ImageAsset Include="Assets.xcassets\AppIcon.appiconset\Icon20.png">
            <Visible>false</Visible>
        </ImageAsset>
        <ImageAsset Include="Assets.xcassets\AppIcon.appiconset\Icon60.png">
            <Visible>false</Visible>
        </ImageAsset>
    </ItemGroup>

    <ItemGroup>
        <Folder Include="Resources\" />
    </ItemGroup>

    <ItemGroup>
        <InterfaceDefinition Include="LaunchScreen.storyboard" />
    </ItemGroup>

    <ItemGroup>
        <None Include="Info.plist" />
        <None Include="Entitlements.plist" />
    </ItemGroup>

    <ItemGroup>
        <Compile Include="Main.cs" />
        <Compile Include="AppDelegate.cs" />
    </ItemGroup>

    <ItemGroup Condition="('$(Platform)' == 'iPhoneSimulator' AND Exists('$(OnnxNativeFrameworkPathSimulator)')) OR ('$(Platform)' == 'iPhone' AND Exists('$(OnnxNativeFrameworkPathPhone)'))">
        <Compile Include="..\Microsoft.ML.OnnxRuntime.Tests\InferenceTest.cs">
          <Link>InferenceTest.cs</Link>
        </Compile>
        <Compile Include="..\Microsoft.ML.OnnxRuntime.Tests\OrtIoBindingAllocationTest.cs">
          <Link>OrtIoBindingAllocationTest.cs</Link>
        </Compile>
        <Compile Include="..\Microsoft.ML.OnnxRuntime.Tests\Tensors\TensorTests.cs">
          <Link>TensorTests.cs</Link>
        </Compile>
        <Compile Include="InferenceTest.ios.cs" />
        <ProjectReference Include="..\..\src\Microsoft.ML.OnnxRuntime\Microsoft.ML.OnnxRuntime.csproj">
            <Project>{584B53B3-359D-4DC2-BCD8-530B5D4685AD}</Project>
            <Name>Microsoft.ML.OnnxRuntime</Name>
        </ProjectReference>
    </ItemGroup>

    <ItemGroup>
        <NativeReference Condition=" '$(Platform)' == 'iPhoneSimulator' And Exists('$(OnnxNativeFrameworkPathSimulator)') " Include="$(OnnxNativeFrameworkPathSimulator)">
            <Kind>Framework</Kind>
            <ForceLoad>True</ForceLoad>
            <IsCxx>True</IsCxx>
        </NativeReference>
        <NativeReference Condition=" '$(Platform)' == 'iPhone' And Exists('$(OnnxNativeFrameworkPathPhone)') " Include="$(OnnxNativeFrameworkPathPhone)">
            <Kind>Framework</Kind>
            <ForceLoad>True</ForceLoad>
            <IsCxx>True</IsCxx>
        </NativeReference>
    </ItemGroup>

    <ItemGroup>
      <ProjectReference Include="..\Microsoft.ML.OnnxRuntime.Tests\Microsoft.ML.OnnxRuntime.Tests.csproj">
        <Project>{04FA49F0-AA23-4EE5-B455-6E12FFAD29E6}</Project>
        <Name>Microsoft.ML.OnnxRuntime.Tests</Name>
      </ProjectReference>
      <ProjectReference Include="..\Microsoft.ML.OnnxRuntime.Tests.Devices\Microsoft.ML.OnnxRuntime.Tests.Devices.csproj">
        <Project>{30431891-3929-4394-8049-75055B92315F}</Project>
        <Name>Microsoft.ML.OnnxRuntime.Tests.Devices</Name>
      </ProjectReference>
    </ItemGroup>
    <Import Project="$(MSBuildExtensionsPath)\Xamarin\iOS\Xamarin.iOS.CSharp.targets" />
>>>>>>> 156fe6e6
</Project><|MERGE_RESOLUTION|>--- conflicted
+++ resolved
@@ -1,202 +1,5 @@
 ﻿<?xml version="1.0" encoding="utf-8"?>
 <Project DefaultTargets="Build" ToolsVersion="4.0" xmlns="http://schemas.microsoft.com/developer/msbuild/2003">
-<<<<<<< HEAD
-  <PropertyGroup>
-    <Configuration Condition=" '$(Configuration)' == '' ">Debug</Configuration>
-    <Platform Condition=" '$(Platform)' == '' ">iPhoneSimulator</Platform>
-    <ProjectGuid>{19446672-EBA3-4BA6-8DFB-AB2A85AC9AA4}</ProjectGuid>
-    <ProjectTypeGuids>{FEACFBD2-3405-455C-9665-78FE426C6842};{FAE04EC0-301F-11D3-BF4B-00C04F79EFBC}</ProjectTypeGuids>
-    <TemplateGuid>{edc1b0fa-90cd-4038-8fad-98fe74adb368}</TemplateGuid>
-    <OutputType>Exe</OutputType>
-    <RootNamespace>Microsoft.ML.OnnxRuntime.Tests.iOS</RootNamespace>
-    <AssemblyName>Microsoft.ML.OnnxRuntime.Tests.iOS</AssemblyName>
-    <IPhoneResourcePrefix>Resources</IPhoneResourcePrefix>
-    <MtouchEnableSGenConc>true</MtouchEnableSGenConc>
-    <MtouchHttpClientHandler>NSUrlSessionHandler</MtouchHttpClientHandler>
-    <RestoreProjectStyle>PackageReference</RestoreProjectStyle>
-    <ProvisioningType>automatic</ProvisioningType>
-    <SignAssembly>true</SignAssembly>
-    <!-- need signing for friend access to the internals of the Tensors assembly -->
-    <AssemblyOriginatorKeyFile>..\..\OnnxRuntime.snk</AssemblyOriginatorKeyFile>
-    <DefineConstants>__MOBILE__;__IOS__;$(DefineConstants)</DefineConstants>
-  </PropertyGroup>
-  <PropertyGroup>
-    <AutoGenerateBindingRedirects>True</AutoGenerateBindingRedirects>
-    <MtouchExtraArgs>--nowarn:0109</MtouchExtraArgs>
-  </PropertyGroup>
-  <PropertyGroup Condition=" '$(Configuration)|$(Platform)' == 'Debug|iPhoneSimulator' ">
-    <DebugSymbols>true</DebugSymbols>
-    <DebugType>portable</DebugType>
-    <Optimize>false</Optimize>
-    <OutputPath>bin\iPhoneSimulator\Debug</OutputPath>
-    <DefineConstants>DEBUG</DefineConstants>
-    <ErrorReport>prompt</ErrorReport>
-    <WarningLevel>4</WarningLevel>
-    <MtouchArch>x86_64</MtouchArch>
-    <MtouchLink>None</MtouchLink>
-    <MtouchDebug>true</MtouchDebug>
-    <AllowUnsafeBlocks>true</AllowUnsafeBlocks>
-    <NoWarn>CS8002</NoWarn>
-  </PropertyGroup>
-  <PropertyGroup Condition=" '$(Configuration)|$(Platform)' == 'Release|iPhoneSimulator' ">
-    <DebugType>none</DebugType>
-    <Optimize>true</Optimize>
-    <OutputPath>bin\iPhoneSimulator\Release</OutputPath>
-    <ErrorReport>prompt</ErrorReport>
-    <WarningLevel>4</WarningLevel>
-    <MtouchLink>None</MtouchLink>
-    <MtouchArch>x86_64</MtouchArch>
-    <AllowUnsafeBlocks>true</AllowUnsafeBlocks>
-  </PropertyGroup>
-  <PropertyGroup Condition=" '$(Configuration)|$(Platform)' == 'Debug|iPhone' ">
-    <DebugSymbols>true</DebugSymbols>
-    <DebugType>portable</DebugType>
-    <Optimize>false</Optimize>
-    <OutputPath>bin\iPhone\Debug</OutputPath>
-    <DefineConstants>DEBUG</DefineConstants>
-    <ErrorReport>prompt</ErrorReport>
-    <WarningLevel>4</WarningLevel>
-    <MtouchArch>ARM64</MtouchArch>
-    <CodesignEntitlements>Entitlements.plist</CodesignEntitlements>
-    <CodesignKey>iPhone Developer</CodesignKey>
-    <MtouchDebug>true</MtouchDebug>
-    <MtouchLink>SdkOnly</MtouchLink>
-    <AllowUnsafeBlocks>true</AllowUnsafeBlocks>
-  </PropertyGroup>
-  <PropertyGroup Condition=" '$(Configuration)|$(Platform)' == 'Release|iPhone' ">
-    <DebugType>none</DebugType>
-    <Optimize>true</Optimize>
-    <OutputPath>bin\iPhone\Release</OutputPath>
-    <ErrorReport>prompt</ErrorReport>
-    <WarningLevel>4</WarningLevel>
-    <CodesignEntitlements>Entitlements.plist</CodesignEntitlements>
-    <MtouchArch>ARM64</MtouchArch>
-    <CodesignKey>iPhone Developer</CodesignKey>
-    <MtouchLink>SdkOnly</MtouchLink>
-    <AllowUnsafeBlocks>true</AllowUnsafeBlocks>
-  </PropertyGroup>
-  <PropertyGroup>
-    <OnnxNativeFrameworkPathPhone>..\..\..\build\iOS\iphoneos\Release\Release-iphoneos\onnxruntime.framework</OnnxNativeFrameworkPathPhone>
-    <OnnxNativeFrameworkPathSimulator>..\..\..\build\iOS\iphonesimulator\Release\Release-iphonesimulator\onnxruntime.framework</OnnxNativeFrameworkPathSimulator>
-  </PropertyGroup>
-  <PropertyGroup Condition="('$(Platform)' == 'iPhoneSimulator' AND Exists('$(OnnxNativeFrameworkPathSimulator)')) OR ('$(Platform)' == 'iPhone' AND Exists('$(OnnxNativeFrameworkPathPhone)'))">
-    <DefineConstants>__NATIVE_DEPENDENCIES_EXIST__</DefineConstants>
-  </PropertyGroup>
-  <ItemGroup>
-    <Reference Include="System" />
-    <Reference Include="System.Xml" />
-    <Reference Include="System.Core" />
-    <Reference Include="Xamarin.iOS" />
-    <Reference Include="System.Numerics" />
-    <Reference Include="System.Numerics.Vectors" />
-  </ItemGroup>
-  <ItemGroup>
-    <PackageReference Include="xunit.runner.devices">
-      <Version>2.5.25</Version>
-    </PackageReference>
-    <PackageReference Include="xunit">
-      <Version>2.4.1</Version>
-    </PackageReference>
-    <PackageReference Include="Google.Protobuf" Version="3.17.3" />
-    <PackageReference Include="Xamarin.Forms">
-      <Version>5.0.0.2083</Version>
-    </PackageReference>
-    <PackageReference Include="System.Memory" Version="4.5.4" IncludeAssets="None" />
-  </ItemGroup>
-  <ItemGroup>
-    <ImageAsset Include="Assets.xcassets\AppIcon.appiconset\Contents.json">
-      <Visible>false</Visible>
-    </ImageAsset>
-    <ImageAsset Include="Assets.xcassets\AppIcon.appiconset\Icon1024.png">
-      <Visible>false</Visible>
-    </ImageAsset>
-    <ImageAsset Include="Assets.xcassets\AppIcon.appiconset\Icon167.png">
-      <Visible>false</Visible>
-    </ImageAsset>
-    <ImageAsset Include="Assets.xcassets\AppIcon.appiconset\Icon120.png">
-      <Visible>false</Visible>
-    </ImageAsset>
-    <ImageAsset Include="Assets.xcassets\AppIcon.appiconset\Icon152.png">
-      <Visible>false</Visible>
-    </ImageAsset>
-    <ImageAsset Include="Assets.xcassets\AppIcon.appiconset\Icon180.png">
-      <Visible>false</Visible>
-    </ImageAsset>
-    <ImageAsset Include="Assets.xcassets\AppIcon.appiconset\Icon29.png">
-      <Visible>false</Visible>
-    </ImageAsset>
-    <ImageAsset Include="Assets.xcassets\AppIcon.appiconset\Icon40.png">
-      <Visible>false</Visible>
-    </ImageAsset>
-    <ImageAsset Include="Assets.xcassets\AppIcon.appiconset\Icon58.png">
-      <Visible>false</Visible>
-    </ImageAsset>
-    <ImageAsset Include="Assets.xcassets\AppIcon.appiconset\Icon76.png">
-      <Visible>false</Visible>
-    </ImageAsset>
-    <ImageAsset Include="Assets.xcassets\AppIcon.appiconset\Icon80.png">
-      <Visible>false</Visible>
-    </ImageAsset>
-    <ImageAsset Include="Assets.xcassets\AppIcon.appiconset\Icon87.png">
-      <Visible>false</Visible>
-    </ImageAsset>
-    <ImageAsset Include="Assets.xcassets\AppIcon.appiconset\Icon20.png">
-      <Visible>false</Visible>
-    </ImageAsset>
-    <ImageAsset Include="Assets.xcassets\AppIcon.appiconset\Icon60.png">
-      <Visible>false</Visible>
-    </ImageAsset>
-  </ItemGroup>
-  <ItemGroup>
-    <Folder Include="Resources\" />
-  </ItemGroup>
-  <ItemGroup>
-    <InterfaceDefinition Include="LaunchScreen.storyboard" />
-  </ItemGroup>
-  <ItemGroup>
-    <None Include="Info.plist" />
-    <None Include="Entitlements.plist" />
-  </ItemGroup>
-  <ItemGroup>
-    <Compile Include="Main.cs" />
-    <Compile Include="AppDelegate.cs" />
-  </ItemGroup>
-  <ItemGroup Condition="('$(Platform)' == 'iPhoneSimulator' AND Exists('$(OnnxNativeFrameworkPathSimulator)')) OR ('$(Platform)' == 'iPhone' AND Exists('$(OnnxNativeFrameworkPathPhone)'))">
-    <Compile Include="..\Microsoft.ML.OnnxRuntime.Tests.Common\InferenceTest.cs">
-      <Link>InferenceTest.cs</Link>
-    </Compile>
-    <Compile Include="..\Microsoft.ML.OnnxRuntime.Tests.Common\OrtIoBindingAllocationTest.cs">
-      <Link>OrtIoBindingAllocationTest.cs</Link>
-    </Compile>
-    <Compile Include="..\Microsoft.ML.OnnxRuntime.Tests.Common\Tensors\TensorTests.cs">
-      <Link>TensorTests.cs</Link>
-    </Compile>
-    <Compile Include="InferenceTest.ios.cs" />
-    <ProjectReference Include="..\..\src\Microsoft.ML.OnnxRuntime\Microsoft.ML.OnnxRuntime.csproj">
-      <Project>{584B53B3-359D-4DC2-BCD8-530B5D4685AD}</Project>
-      <Name>Microsoft.ML.OnnxRuntime</Name>
-    </ProjectReference>
-  </ItemGroup>
-  <ItemGroup>
-    <NativeReference Condition=" '$(Platform)' == 'iPhoneSimulator' And Exists('$(OnnxNativeFrameworkPathSimulator)') " Include="$(OnnxNativeFrameworkPathSimulator)">
-      <Kind>Framework</Kind>
-      <ForceLoad>True</ForceLoad>
-      <IsCxx>True</IsCxx>
-    </NativeReference>
-    <NativeReference Condition=" '$(Platform)' == 'iPhone' And Exists('$(OnnxNativeFrameworkPathPhone)') " Include="$(OnnxNativeFrameworkPathPhone)">
-      <Kind>Framework</Kind>
-      <ForceLoad>True</ForceLoad>
-      <IsCxx>True</IsCxx>
-    </NativeReference>
-  </ItemGroup>
-  <ItemGroup>
-    <ProjectReference Include="..\Microsoft.ML.OnnxRuntime.Tests.Common\Microsoft.ML.OnnxRuntime.Tests.Common.csproj">
-      <Project>{04FA49F0-AA23-4EE5-B455-6E12FFAD29E6}</Project>
-      <Name>Microsoft.ML.OnnxRuntime.Tests.Common</Name>
-    </ProjectReference>
-  </ItemGroup>
-  <Import Project="$(MSBuildExtensionsPath)\Xamarin\iOS\Xamarin.iOS.CSharp.targets" />
-=======
     <PropertyGroup>
         <Configuration Condition=" '$(Configuration)' == '' ">Debug</Configuration>
         <Platform Condition=" '$(Platform)' == '' ">iPhoneSimulator</Platform>
@@ -415,5 +218,4 @@
       </ProjectReference>
     </ItemGroup>
     <Import Project="$(MSBuildExtensionsPath)\Xamarin\iOS\Xamarin.iOS.CSharp.targets" />
->>>>>>> 156fe6e6
 </Project>