--- conflicted
+++ resolved
@@ -82,8 +82,6 @@
       "component": {
         "type": "git",
         "git": {
-<<<<<<< HEAD
-=======
           "commitHash": "d10b27fe37736d2944630ecd7557cefa95cf87c9",
           "repositoryUrl": "https://gitlab.com/libeigen/eigen.git"
         },
@@ -144,7 +142,6 @@
       "component": {
         "type": "git",
         "git": {
->>>>>>> d06ad946
           "commitHash": "8c0b94e793a66495e0b1f34a5eb26bd7dc672db0",
           "repositoryUrl": "https://github.com/abseil/abseil-cpp.git"
         },
@@ -325,11 +322,7 @@
       "component": {
         "type": "git",
         "git": {
-<<<<<<< HEAD
-          "commitHash": "a902b39270841beafc307dfa709610aa1cac2f06",
-=======
           "commitHash": "a20c65f2cd549445fda907f7b83894c8eb7427d6",
->>>>>>> d06ad946
           "repositoryUrl": "https://github.com/protocolbuffers/protobuf.git"
         },
         "comments": "protobuf"
