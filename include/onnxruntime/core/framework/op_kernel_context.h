--- conflicted
+++ resolved
@@ -171,14 +171,9 @@
   Return the compute stream associated with the EP that the kernel is partitioned to.
   For EPs that do not have a compute stream (e.g. CPU EP), a nullptr is returned.
   */
-<<<<<<< HEAD
-  void* GetComputeStream() const {
+  virtual void* GetComputeStream() const {
     auto* stream = kernel_->Info().GetComputeStream();
     return stream ? stream->handle : nullptr;
-=======
-  virtual void* GetComputeStream() const {
-    return kernel_->Info().GetExecutionProvider()->GetComputeStream();
->>>>>>> 2a90922f
   }
 
   /**
